import sys
import re
import pandas as pd
import numpy as np
import panel as pn
import scipy.stats as ss
import scipy.signal as sci_sig
import scipy.integrate as integrate
import plotly.graph_objects as go
try:
    import tmac.models as tm
except ImportError:
    print('The tmac module has not been installed')
    pass
from scipy.optimize import curve_fit
from plotly.subplots import make_subplots



pn.extension('terminal')

class FiberObj:
    """
    A class to represent a fiber object for fiber photometry and behavior analysis.

    Attributes
    ----------
    obj_name : str
        Name of the fiber object
    fiber_num : int
        Fiber number used in photometry data (ranges from 0 - 2 as of now)
    animal_num : int
        The animal number used in the experiment
    exp_date : Date-string (MM/DD)
        Date of the captured photometry recording
    exp_time : Time (Hr/Min)
        Time of the captured photometry recording
    start_time : int
        Time to exclude from beginning of recording
    stop_time : int
        Time to stop at from start of recording
    filename : str
        File name of the uploaded photometry data
        beh_file : Dataframe
        Stores a pandas dataframe of the behavior recording
    beh_filename : str
        Name of the behavior dataset
    behaviors : set
        Stores unique behaviors of fiber object
    channels : set
        Stores the signals used in photometry data
    fpho_data_dict : dict
        Stores photometry data into a dictionary
    fpho_data_df : Dataframe
        Uses fpho_data_dict to convert photometry data into a pandas dataframe for use
    color_dict : dict
        stores translated channel labels
    PETS_results : Dataframe
        stores results of peri event time series computations
    correlation_results : Dataframe
        stores results of Pearsons computations
    beh_corr_results : Dataframe
        stores results of behavior specific Pearsons computations
    frame_rate : float
        calculates frame rate of captured data
    """
    def __init__(self, file, obj_name, fiber_num, animal_num, exp_date,
                 exp_time, start_time, stop_time, filename):
        """
        Constructs all the necessary attributes for the FiberPho object.
        Takes in a fiber photometry file (.csv) and parses it into a dataframe
        (fpho_data_df) with up to 7 columns: time, time_iso, time_green, time_red,
        Raw_Red, Raw_Green, Raw_Isosestic.

        Parameters
        ----------
        file : Datafrmae
            pandas dataframe created directly from your photometry data .csv file
        obj_name : str
            name of the fiber object
        fiber_num : int
            fiber number to analyze (range: 0-20)
        animal_num : int, optional
            Id number for the animal used in the experiment
        exp_date : Date-string (MM/DD), optional
            date of the captured photometry recording
        exp_time : Time (Hr/Min), optional
            time of the captured photometry recording
        start_time : int
            time to exclude from beginning of recording
        stop_time : int
            time to stop at from start of recording
        filename : str
            file name of the uploaded photometry file

        Returns
        ----------
        class object : fiberObj
            Initialized object of type fiberObj
        """

        self.obj_name = obj_name
        self.fiber_num = fiber_num
        self.animal_num = animal_num
        self.exp_date = exp_date
        self.exp_time = exp_time
        self.start_time = start_time #looking for better names
        self.stop_time = stop_time #looking for better names
        self.filename = filename
        self.beh_filename = 'N/A'
        self.behaviors = set()
        self.channels = set()
        self.sig_fit_coefficients = ''
        self.ref_fit_coefficients = ''
        self.sig_to_ref_coefficients = ''
        self.version = 4 #variable names have changed since version 1 and 2
        #out of date objs can be updated by updating attribute variable names
        #file_name -> filename, startIdx -> start_idx, endIdx -> end_idx
        #From versions 3-4 a peak_results DataFrarme was added. 
        #This will only impact the peak finding module.
        #You can update this by adding a the Adding the DataFrame below
        self.color_dict = {'Raw_Green' : 'LawnGreen', 'Raw_Red': 'Red',
                           'Raw_Isosbestic': 'Cyan',
                           'Normalized_Green': 'MediumSeaGreen',
                           'Normalized_Red': 'Dark_Red',
                           'Normalized_Isosbestic':'DeepSkyBlue'}
        self.PETS_results = pd.DataFrame(columns = ['Object Name', 'Behavior',
                                                    'Channel', 'range',
                                                    'Max value',
                                                    'Time of max',
                                                    'Min value',
                                                    'Time of min',
                                                    'AUC'
                                                    'Average value before event',
                                                    'Average value after event',
                                                    'Time before', 'Time after',
                                                    'Number of events', 'Baseline',
                                                    'Normalization type'])
        self.peak_results = pd.DataFrame(columns = ['Object Name',
                                                    'Channel',
                                                    'Start time',
                                                    'End time',
                                                    'Width range entered'
                                                    'Number of peaks',
                                                    'Average peak amplitude',
                                                    'Average trace amplitude'
                                                    'Frequency of peaks (peaks/s)'])
        self.correlation_results = pd.DataFrame(columns = ['Object Name', 'Channel',
                                                           'Obj2', 'Obj2 Channel',
                                                           'start_time', 'end_time',
                                                           'R Score', 'p score'])
        self.beh_corr_results = pd.DataFrame(columns = ['Object 1 Name',
                                                        'Object 1 Channel',
                                                        'Object 2 Name',
                                                        'Object 2 Channel',
                                                        'Behavior',
                                                        'Number of Events',
                                                        'R Score', 'p score'])
        file['Timestamp'] = (file['Timestamp'] - file['Timestamp'][0])
        self.frame_rate = (file['Timestamp'].iloc[-1]
                            - file['Timestamp'][0])/len(file['Timestamp'])
        if start_time == 0:
            self.start_idx = 0
        else:
            self.start_idx = np.searchsorted(file['Timestamp'], start_time)

        if stop_time == -1:
            self.stop_idx = len(file['Timestamp'])
        else:
            self.stop_idx = np.searchsorted(file['Timestamp'], stop_time)

        time_slice = file.iloc[self.start_idx : self.stop_idx]
        if fiber_num is not None:
            self.npm__init__(time_slice)
        else:
            self.csv__init__(time_slice)

    def npm__init__(self, time_slice):
        """
        Called in __init__ if fiber_num is not None. Takes a slice of
        the photometry dataframe based on start_time and stop_time.
        Parses the time_slice data so it can be reorganzed for the
        fpho_data_df attribute.

        Parameters
        ----------
        time_slice : Dataframe
            A slice of the photometry data csv file from the
            start_time to the stop_time

        Returns
        ----------
        None
        """

        data_dict = {}
        #Check for green ROI
        try:
            test_green = time_slice.columns.str.endswith('G')
        except:
            green_roi = False
            print('no green ROI found')
        else:
            green_roi = True
            green_col = np.where(test_green)[0][self.fiber_num - 1]
        #Check for red ROI
        try:
            test_red = time_slice.columns.str.endswith('R')
        except:
            red_roi = False
            print('no red ROI found')
        else:
            red_roi = True
            red_col = np.where(test_red)[0][self.fiber_num - 1]
        time_slice.columns = time_slice.columns.str.replace('Flags', 'LedState')
        led_states = time_slice['LedState'][2:8].unique()
        npm_dict = {'Green' : {2, 10, 18, 34, 66, 130, 258, 514},
                    'Isosbestic':{1, 9, 17, 33, 65, 129, 257, 513},
                    'Red': {4, 12, 20, 36, 68, 132, 260, 516}}

        for color in led_states:
            if color in npm_dict['Green']:
                data_dict['time_Green'] =  time_slice[
                    time_slice['LedState'] == color][
                        'Timestamp'].values.tolist()
            elif color in npm_dict['Red']:
                data_dict['time_Red'] =  time_slice[
                    time_slice['LedState'] == color][
                    'Timestamp'].values.tolist()
            elif color in npm_dict['Isosbestic']:
                data_dict['time_Isosbestic'] =  time_slice[
                    time_slice['LedState'] == color][
                    'Timestamp'].values.tolist()

            if green_roi:
                if color in npm_dict['Green'] :
                    data_dict['Raw_Green'] = time_slice[
                        time_slice['LedState'] == color].iloc[:, green_col].values.tolist()
                    self.channels.add('Raw_Green')
                elif color in npm_dict['Isosbestic']:
                    data_dict['Raw_Isosbestic'] = time_slice[
                        time_slice['LedState'] == color].iloc[:, green_col].values.tolist()
                    self.channels.add('Raw_Isosbestic')

            if red_roi:
                if color in npm_dict['Red']:
                    data_dict['Raw_Red'] = time_slice[
                        time_slice['LedState'] == color].iloc[:, red_col].values.tolist()
                    self.channels.add('Raw_Red')

        shortest_list = min((len(data_dict[ls]) for ls in data_dict))

        for ls in data_dict:
            data_dict[ls] = data_dict[ls][:shortest_list-1]
        self.fpho_data_df = pd.DataFrame.from_dict(data_dict)

        #set negative fiberpho values to 0
        num_negs = self.fpho_data_df[list(self.channels)].lt(0).sum().sum()
        if num_negs != 0:
            self.fpho_data_df[self.fpho_data_df[list(self.channels)]< 0] = 0
            print(str(num_negs) + ' negative photometry values in ' +
                  self.obj_name + ' were replaced with 0s.')

        #create an average time column
        time_cols = [col for col in self.fpho_data_df.columns if 'time' in col]
        self.fpho_data_df.insert(0, 'time', self.fpho_data_df[time_cols].mean(axis = 1))

        #remove rows with nans and infs
        og_len = len(self.fpho_data_df)
        self.fpho_data_df.replace([np.inf, -np.inf], np.nan, inplace=True)
        self.fpho_data_df = self.fpho_data_df.dropna()
        final_len = len(self.fpho_data_df)
        if og_len != final_len:
            print(str(og_len - final_len) +
                  ' rows were dropped due to NANs and/or infs when creating ' +
                  self.obj_name)

    def csv__init__(self, time_slice):
        """
        Called in __init__ if fiber_num is None. Takes a slice of
        the photometry dataframe based on start_time and stop_time.
        Parses the time_slice data so it can be reorganzed for the
        fpho_data_df attribute.

        Parameters
        ----------
        time_slice : Dataframe
            A slice of the photometry data csv file from the
            start_time to the stop_time

        Returns
        ----------
        None
        """

        data_dict = {}
         #Check for green ROI
        try:
            data_dict['Raw_Green'] = time_slice['Green'].values.tolist()
            data_dict['time'] =  time_slice['Timestamp'].values.tolist()
            self.channels.add('Raw_Green')
        except:
            print('no green data found')
        try:
            data_dict['Raw_Red'] = time_slice['Red'].values.tolist()
            data_dict['time'] =  time_slice['Timestamp'].values.tolist()
            self.channels.add('Raw_Red')
        except:
            print('no red data found')
        try:
            data_dict['Raw_Isosbestic'] = time_slice['Isosbestic'].values.tolist()
            data_dict['time'] =  time_slice['Timestamp'].values.tolist()
            self.channels.add('Raw_Isosbestic')
        except:
            print('no isosbestic data found')

        shortest_list = min(len(channels) for channels in data_dict.values())
        for channel in data_dict:
            data_dict[channel] = data_dict[channel][:shortest_list-1]
        self.fpho_data_df = pd.DataFrame.from_dict(data_dict)

        #remove rows with nans and infs
        og_len = len(self.fpho_data_df)
        self.fpho_data_df.replace([np.inf, -np.inf], np.nan, inplace=True)
        self.fpho_data_df = self.fpho_data_df.dropna()
        final_len = len(self.fpho_data_df)
        if og_len != final_len:
            print(str(og_len - final_len) +
                  ' rows were dropped due to NANs and/or infs when creating ' +
                  self.obj_name)

        #set negative fiberpho values to 0
        num_negs = self.fpho_data_df[list(self.channels)].lt(0).sum().sum()
        if num_negs != 0:
            self.fpho_data_df[self.fpho_data_df[list(self.channels)]< 0] = 0
            print(str(num_negs) + ' negative photometry values in ' +
                  self.obj_name + ' were replaced with 0s.')

#### Helper Functions ####
    def fit_exp(self, time, a, b, c, d, e):
        """
        Creates np.array of an exponential function
        of the form
        ..math::
            y = A * exp(-B * X) + C * exp(-D * x) + E

        Parameters
        ----------
        time : list
            time values of you photometry data
        a, b, c, d, e : float
            Parameter values of A, B, C, D and E found using ss.curve_fit
            to fit your photometry data to a biexponential.

        Returns
        ----------
        np.array
            y values of the biexponential fit for you photometry data
        """
        time = np.array(time)
        return a * np.exp(-b * time) + c * np.exp(-d * time) + e

    def fit_lin(self, data, a, b):
        """
        Linearly transforms data using the coefficients a and b.

        Parameters
        ----------
        time : list
            time values of you photometry data
        a : float
            slope coefficient used to linearly transform data
        b: float
            intercept coefficient used to linearly transform data

        Returns
        ----------
        np.array
            data linearly transformed
        """
        data = np.array(data)

        return a * data + b
    def save_data_to_csv(self, df, csv_name):
        """
        Takes in a DataFrame and a name
        then saves the DataFrame as a csv file
        with the name and appends a suffix if
        necessary to avoid overwriting.

        Parameters
        ----------
        time : list
            time values of you photometry data
        a : float
            slope coefficient used to linearly transform data
        b: float
            intercept coefficient used to linearly transform data

        Returns
        ----------
        np.array
            data linearly transformed
        """
        not_saved = True
        try:
            df.to_csv(csv_name + '.csv', mode = 'x')
            not_saved = False
        except:
            copy = 1
        while not_saved:
            try:
                df.to_csv(csv_name + '(' + str(copy) + ').csv')
                print(csv_name + '(' + str(copy) + ').csv saved')
                not_saved = False
            except:
                copy = copy + 1
        return

#### End Helper Functions ####
##### Class Functions #####
    def combine_objs(self, obj2, new_obj_name, combine_type, time_adj):
        """
        Combines attributes from two different objects to create a new object.

        Parameters
        ----------
        self : FiberObj
            The new object that starts identical to object 1
        obj2 : FiberObj
            object that will be concatenated to the first objects
        new_obj_name : str
            name for the combined obj that will be created
        combine_type : str
            One of four ways to adjust the time to combine the two dataframes
        time_adj : float
            time adjustment a value used in different ways
            depending on the combine_type selected

        Returns
        ----------
        class object : fiberObj
            a new fiber object that contains data from two existing objects
        """
        #first check for compatibility
        if self.version != obj2.version:
            print('These files cannot be combined do to version incompatibilities')
            return
        #find and compare raw data channels
        raw_obj2_channels = set()
        raw_obj1_channels = set()
        for channel in self.channels:
            if "Normalized" not in channel:
                raw_obj1_channels.add(channel)
        for channel in self.channels:
            if "Normalized" not in channel:
                raw_obj2_channels.add(channel)
        if raw_obj1_channels != raw_obj2_channels:
            print("""These files cannot be combined because
            they do not have the same raw data channels""")
            return

        if abs(self.frame_rate - obj2.frame_rate) > 1:
            print('error')
            return

        if self.behaviors != obj2.behaviors:
            print('Warning: the behaviors in obj1 and different than the behaviors in obj2')

        self.obj_name = new_obj_name

        if self.fiber_num != obj2.fiber_num:
            self.fiber_num = [self.fiber_num, obj2.fiber_num]

        if self.animal_num != obj2.animal_num:
            self.animal_num = [self.animal_num, obj2.animal_num]

        if self.exp_date != obj2.exp_date:
            self.exp_date = self.exp_date + ', ' + obj2.exp_date

        if self.filename != obj2.filename:
            self.filename = self.filename + ', ' + obj2.filename

        if self.beh_filename != obj2.beh_filename:
            self.beh_filename = self.beh_filename + ', ' + obj2.beh_filename
        #self.start_time and start_idx will be the start time and idx from the first obj
        self.stop_time = obj2.stop_time
        self.stop_idx = obj2.stop_idx
        self.PETS_results = pd.DataFrame(columns = ['Object Name', 'Behavior',
                                                    'Channel', 'range',
                                                    'Max value',
                                                    'Time of max',
                                                    'Min value',
                                                    'Time of min',
                                                    'AUC'
                                                    'Average value before event',
                                                    'Average value after event',
                                                    'Time before', 'Time after',
                                                    'Number of events', 'Baseline',
                                                    'Normalization type'])
        self.correlation_results = pd.DataFrame(columns = ['Object Name', 'Channel',
                                                           'Obj2', 'Obj2 Channel',
                                                           'start_time', 'end_time',
                                                           'R Score', 'p score'])
        self.beh_corr_results = pd.DataFrame(columns = ['Object Name', 'Channel',
                                                        'Obj2', 'Obj2 Channel',
                                                        'Behavior',
                                                        'Number of Events',
                                                        'R Score', 'p score'])

        ## Do a bunch of shit to combine the frames
        time_cols = [col for col in self.fpho_data_df.columns if 'time' in col]
        if combine_type == 'Obj2 starts immediately after Obj1':
            obj2.fpho_data_df[time_cols] = (obj2.fpho_data_df[time_cols] -
                                            obj2.fpho_data_df[time_cols[0]][0])
            obj2.fpho_data_df[time_cols] = (obj2.fpho_data_df[time_cols] +
                                            self.fpho_data_df[time_cols[0]].iloc[-1] +
                                            self.frame_rate)
        elif combine_type == 'Use Obj2 current start time':
            if obj2.fpho_data_df[time_cols[0]][0] < self.fpho_data_df[time_cols[0]].iloc[-1]:
                print(obj2.obj_name + ' starts before ' + self.obj_name +
                      ' ends. Choose a different stitching method' )
                return

        elif combine_type == 'Use x secs for Obj2s start time':
            obj2.fpho_data_df[time_cols] = (obj2.fpho_data_df[time_cols] -
                                                obj2.fpho_data_df[time_cols[0]][0])
            obj2.fpho_data_df[time_cols] = (obj2.fpho_data_df[time_cols] + time_adj)

        elif combine_type == 'Obj2 starts x secs after Obj1 ends':
            obj2.fpho_data_df[time_cols] = (obj2.fpho_data_df[time_cols] -
                                                obj2.fpho_data_df[time_cols[0]][0])
            obj2.fpho_data_df[time_cols] = (obj2.fpho_data_df[time_cols] +
                                            self.fpho_data_df[time_cols[0]].iloc[-1] +
                                            time_adj)

        #self.fpho_data_df = pd.DataFrame.from_dict(data_dict)

        self_beh_cols = self.fpho_data_df.select_dtypes('object').columns
        obj2_beh_cols = obj2.fpho_data_df.select_dtypes('object').columns
        obj2_temp_df = obj2.fpho_data_df
        for col in self_beh_cols:
            if col not in obj2_beh_cols:
                obj2_temp_df[col] = ""
        for col in obj2_beh_cols:
            if col not in self_beh_cols:
                self.fpho_data_df[col] = ""
        self.fpho_data_df = pd.concat([self.fpho_data_df, obj2_temp_df], join = 'inner')
        return

    #Signal Trace function
    def plot_traces(self):
        """
        Creates and displays graphs of a fiber object's signals.

        Parameters
        ----------
        None

        Returns
        -------
        fig : plotly.graph_objects.Scatter
            Plot of all traces in the object
        """

        fig = make_subplots(rows = 1, cols = 1, shared_xaxes = True,
                            vertical_spacing = 0.02, x_title = "Time (s)",
                            y_title = "Fluorescence (au)")
        for channel in self.channels:
            try:
                time = self.fpho_data_df['time_' + channel.split('_')[1]]
            except KeyError:
                time = self.fpho_data_df['time']
            fig.add_trace(
                go.Scatter(
                    x = time,
                    y = self.fpho_data_df[channel],
                    mode = "lines",
                    line = dict(color = self.color_dict[channel]),
                    name = channel,
                    text = channel,
                    showlegend = True
                ), row = 1, col = 1
            )
        fig.update_layout(
            title = self.obj_name + ' Data'
        )
        return fig
        # fig.write_html(self.obj_name+'raw_sig.html', auto_open = True)

    #Plot fitted exp function
    def normalize_a_signal(self, signal, reference,
                           biexp_thres, linfit_type):
        """
        Normalizes signal using user specified normalization technique.
        Adds normalized traces to the fpho_data_df attribute of the object.
        Creates a plots to visualize the normalization process.
        Creates a plot normalizing 1 fiber data to an
        exponential of the form y=A*exp(-B*X)+C*exp(-D*x)

        Parameters
        ----------
        signal : string
            the key of the channel to normalize
        reference : string
            the key of the channel to be used as a reference or None
        biexp_thres : float
            value used to reject poor biexponential fits
        linfit_type : string
            one of two options used to determine of to define
            coefficients for the linear fit
        Returns
        --------
        fig : plotly.graph_objects.Scatter
            plot with a different panel for each step in the
            normalization process
        """
        # Get coefficients for normalized fit using first guesses
        # for the coefficients - B and D (the second and fourth
        # inputs for p0) must be negative, while A and C (the
        # first and third inputs for p0) must be positive

        try:
            sig_time = self.fpho_data_df['time_' + signal.split('_')[1]]
        except KeyError:
            sig_time = self.fpho_data_df['time']

        sig = self.fpho_data_df[signal]
        popt, pcov = curve_fit(self.fit_exp, sig_time, sig/(1.5*(max(sig))),
                               p0 = (1.0, 0, 1.0, 0, 0),
                               bounds =  ([0, 0, 0, 0, 0], [np.inf,10,np.inf,100,1]))
        a_sig= popt[0]  # A value
        b_sig= popt[1]  # B value
        c_sig = popt[2]  # C value
        d_sig = popt[3]  # D value
        e_sig = popt[4]  # E value

        # Generate fit line using calculated coefficients
        fit_sig = 1.5*(max(sig))*self.fit_exp(sig_time, a_sig, b_sig, c_sig, d_sig, e_sig)
        sig_r_square = np.corrcoef(sig, fit_sig)[0,1] ** 2

        if sig_r_square < biexp_thres:
            a_sig= 0
            b_sig= 0
            c_sig = 0
            d_sig = 0
            e_sig = np.median(sig)
            fit_sig = self.fit_exp(sig_time, a_sig, b_sig, c_sig, d_sig, e_sig)

        normed_sig = [(k / j) for k,j in zip(sig, fit_sig)]
        self.fpho_data_df.loc[:, signal + ' expfit'] = fit_sig
        self.sig_fit_coefficients = ['A= ' + str(a_sig), 'B= ' + str(b_sig), 'C= '
                                     + str(c_sig), 'D= ' + str(d_sig), 'E= ' + str(e_sig)]
        self.fpho_data_df.loc[:, signal + ' normed to exp']=normed_sig

        if reference is not None:
            try:
                ref_time = self.fpho_data_df['time_' + reference.split('_')[1]]
            except KeyError:
                ref_time = self.fpho_data_df['time']
            ref = self.fpho_data_df[reference]
            popt, pcov = curve_fit(self.fit_exp, ref_time, ref/(1.5*(max(ref))),
                                   p0=(1.0, 0, 1.0, 0, 0),
                                   bounds = ([0, 0, 0, 0, 0], [np.inf,10,np.inf,100,1]))
            a_ref = popt[0]  # A value
            b_ref = popt[1]  # B value
            c_ref = popt[2]  # C value
            d_ref = popt[3]  # D value
            e_ref = popt[4]  # E value

            # Generate fit line using calculated coefficients

            fit_ref = 1.5*(max(ref))*self.fit_exp(ref_time, a_ref, b_ref, c_ref, d_ref, e_ref)
            ref_r_square = np.corrcoef(ref, fit_ref)[0,1] ** 2

            if ref_r_square < biexp_thres:
                a_ref = 0
                b_ref = 0
                c_ref = 0
                d_ref = 0
                e_ref = np.median(ref)
                fit_ref = self.fit_exp(ref_time, a_ref, b_ref, c_ref, d_ref, e_ref)

            normed_ref = [(k / j) for k,j in zip(ref, fit_ref)]
            self.fpho_data_df.loc[:, reference + ' expfit']=fit_ref
            self.ref_fit_coefficients = ['A= ' + str(a_ref), 'B= ' + str(b_ref), 'C= ' +
                                         str(c_ref), 'D= ' + str(d_ref), 'E= ' + str(e_ref)]
            self.fpho_data_df.loc[:, reference + ' normed to exp']=normed_ref

            if linfit_type == 'tmac':
                try:
                    trained_variables = tm.tmac_ac(np.array(normed_ref), np.array(normed_sig))
                    normed_to_ref = trained_variables['a'].transpose()[0]
                    motion_artifacts = trained_variables['m'].transpose()[0]+1
                    subplot_3_1_title = 'Normalized signal and detected motion artifacts'
                except NameError:
                    print('To use the tmac normalization option you must clone and install', 
                    'tmac into the FiberPho_main folder using the directions at',
                    'https://github.com/Nondairy-Creamer/tmac. Please make sure you are',
                    'installing this package in the enviorment you use to run PhAT.')
                    return
            else:
                if linfit_type == 'Least squares':
                    popt, pcov = curve_fit(self.fit_lin, normed_sig, normed_ref,
                                           bounds = ([0, -1], [100, 1]))
                    a_lin = popt[0]
                    b_lin = popt[1]

                else:
                    sig_q75, sig_q25 = np.percentile(normed_sig, [75 ,25])
                    sig_iqr = sig_q75 - sig_q25
                    ref_q75, ref_q25 = np.percentile(normed_ref, [75 ,25])
                    ref_iqr = ref_q75 - ref_q25

                    a_lin = sig_iqr/ref_iqr
                    b_lin = np.median(normed_sig) - a_lin * np.median(normed_ref)
                self.sig_to_ref_coefficients = ['A= ' + str(a_lin), 'B= ' + str(b_lin)]
                adjusted_ref=[a_lin * j + b_lin for j in normed_ref]
                self.fpho_data_df.loc[:,reference + ' fitted to ' + signal]=adjusted_ref
                normed_to_ref=[(k / j) for k,j in zip(normed_sig, adjusted_ref)]
                lin_r = np.corrcoef(adjusted_ref, normed_sig)[0,1]
                subplot_3_1_title = ("Reference Linearly Fitted to Signal(R = " +  
                                     str(np.round(lin_r, 3)) + ")")

        else:
            normed_to_ref = normed_sig
        if 'Raw' in signal:
            norm_name = 'Normalized_' + signal[4:]
        elif 'Normalized_' in signal:
            norm_name = 'Normalizedx2' + signal[10:]
        else:
            norm_name = signal[:11] + str(int(signal[11])+1) + signal[12:]
        self.fpho_data_df.loc[:, norm_name] = normed_to_ref
        self.channels.add(norm_name)

        if reference is not None:
            fig = make_subplots(rows = 3, cols = 2, x_title = 'Time(s)',
                                y_title = 'Flourescence (au)',
                                subplot_titles=("Biexponential Fitted to Signal (R^2 = " +
                                                str(np.round(sig_r_square, 3)) + ")",
                                                "Signal Normalized to Biexponential",
                                                "Biexponential Fitted to Ref (R^2 = " +
                                                str(np.round(ref_r_square, 3)) + ")",
                                                "Reference Normalized to Biexponential",
                                                subplot_3_1_title,
                                                "Final Normalized Signal"),
                                shared_xaxes = True, vertical_spacing = 0.1)
            fig.add_trace(
                go.Scatter(
                x = sig_time,
                y = sig,
                mode = "lines",
                line = dict(color="rgba(0, 255, 0, 1)"),
                name ='Signal:' + signal,
                text = 'Signal',
                showlegend = False),
                row = 1, col = 1
                )
            fig.add_trace(
                go.Scatter(
                x = sig_time,
                y = self.fpho_data_df[signal + ' expfit'],
                mode = "lines",
                line = dict(color="Purple"),
                name = 'Biexponential fitted to Signal',
                text = 'Biexponential fitted to Signal',
                showlegend = False),
                row = 1, col = 1
                )
            fig.add_trace(
                go.Scatter(
                x = sig_time,
                y = self.fpho_data_df[signal + ' normed to exp'],
                mode = "lines",
                line = dict(color="rgba(0, 255, 0, 1)"),
                name = 'Signal Normalized to Biexponential',
                text = 'Signal Normalized to Biexponential',
                showlegend = False),
                row = 1, col = 2
                )
            fig.add_trace(
                go.Scatter(
                x = ref_time,
                y = ref,
                mode = "lines",
                line = dict(color="Cyan"),
                name = 'Reference:' + reference,
                text = 'Reference',
                showlegend = False),
                row = 2, col = 1
                )
            fig.add_trace(
                go.Scatter(
                x = ref_time,
                y = self.fpho_data_df[reference + ' expfit'],
                mode = "lines",
                line = dict(color="Purple"),
                name = 'Biexponential fit to Reference',
                text = 'Biexponential fit to Reference',
                showlegend = False),
                row = 2, col = 1
                )
            fig.add_trace(
                go.Scatter(
                x = ref_time,
                y = self.fpho_data_df[reference + ' normed to exp'],
                mode = "lines",
                line = dict(color="Cyan"),
                name = 'Reference Normalized to Biexponential',
                text = 'Reference Normalized to Biexponential',
                showlegend = False),
                row = 2, col = 2
                )
            if linfit_type == 'tmac':
                fig.add_trace(
                    go.Scatter(
                    x = sig_time,
                    y = motion_artifacts,
                    mode = "lines",
                    line = dict(color="Red"),
                    name = 'Motion artifacts',
                    text = 'Motion artifacts',
                    showlegend = False),
                    row = 3, col = 1
                    )
            else:
                fig.add_trace(
                    go.Scatter(
                    x = ref_time,
                    y = self.fpho_data_df[reference + ' fitted to ' + signal],
                    mode = "lines",
                    line = dict(color="Cyan"),
                    name = 'Reference linearly scaled to signal',
                    text = 'Reference linearly scaled to signal',
                    showlegend = False),
                    row = 3, col = 1
                    )
            fig.add_trace(
                go.Scatter(
                x = sig_time,
                y = self.fpho_data_df[signal + ' normed to exp'],
                mode = "lines",
                line = dict(color="rgba(0, 255, 0, 0.5)"),
                name = 'Signal Normalized to Biexponential',
                text = 'Signal Normalized to Biexponential',
                showlegend = False),
                row = 3, col = 1
                )
            fig.add_trace(
                go.Scatter(
                x = sig_time,
                y = self.fpho_data_df[norm_name],
                mode="lines",
                line = dict(color = "Hot Pink"),
                name = 'Final Normalized Signal',
                text = 'Final Normalized Signal',
                showlegend = False),
                row = 3, col = 2
                )
        else:
            fig = make_subplots(rows = 1, cols = 2,
                                subplot_titles=(
                                    "Biexponential Fitted to Signal(R^2 = "
                                    + str(np.round(sig_r_square, 3)) + ")",
                                    "Signal Normalized to Biexponential"
                                ),
                                shared_xaxes = True, vertical_spacing = 0.1,
                                x_title = "Time (s)",
                                y_title = "Fluorescence (au)")
            fig.add_trace(
                go.Scatter(
                x = sig_time,
                y = sig,
                mode = "lines",
                line = dict(color="rgba(0, 255, 0, 1)"),
                name ='Signal:' + signal,
                text = 'Signal',
                showlegend = False),
                row = 1, col = 1
                )
            fig.add_trace(
                go.Scatter(
                x = sig_time,
                y = self.fpho_data_df[signal + ' expfit'],
                mode = "lines",
                line = dict(color="Purple"),
                name = 'Biexponential fitted to Signal',
                text = 'Biexponential fitted to Signal',
                showlegend = False),
                row = 1, col = 1
                )
            fig.add_trace(
                go.Scatter(
                x = sig_time,
                y = self.fpho_data_df[signal + ' normed to exp'],
                mode = "lines",
                line = dict(color="rgba(0, 255, 0, 1)"),
                name = 'Signal Normalized to Biexponential',
                text = 'Signal Normalized to Biexponential',
                showlegend = False),
                row = 1, col = 2
                )

        fig.update_layout(
            title = "Normalizing " + signal + ' for ' +
            self.obj_name + ' using ' + linfit_type
        )
        return fig


    # ----------------------------------------------------- #
    # Behavior Functions
    # ----------------------------------------------------- #

    def import_behavior_data(self, beh_data, filename):
        """
        Takes a .csv file with behavior data and adds it to the
        fpho_data_df dataframe

        Parameters
        ----------
        beh_data : Dataframe
            Dataframe created from the behavior data .csv file
        filename : string
            name of behavior data .csv file

        Returns
        --------
        None
        """

        beh_data = beh_data.sort_values(by = 'Time', kind = 'stable')
        unique_behaviors = beh_data['Behavior'].unique()
        for beh in unique_behaviors:
            if beh in self.fpho_data_df.columns:
                print(beh + ' is already in ' + self.obj_name +
                      ' and cannot be added again.')
            else:
                self.behaviors.add(beh)
                idx_of_beh = beh_data.index[beh_data['Behavior'] == beh].tolist()
                j = 0
                self.fpho_data_df[beh] = ' '
                while j < len(idx_of_beh):
                    if beh_data.loc[(idx_of_beh[j]), 'Status']=='POINT':
                        point_idx=self.fpho_data_df['time'].searchsorted(
                            beh_data.loc[idx_of_beh[j],'Time'])
                        self.fpho_data_df.loc[point_idx, beh]='S'
                        j = j + 1
                    elif (beh_data.loc[(idx_of_beh[j]), 'Status']=='START' and
                          beh_data.loc[(idx_of_beh[j + 1]), 'Status']=='STOP'):
                        start_idx = self.fpho_data_df['time'].searchsorted(
                            beh_data.loc[idx_of_beh[j],'Time'])
                        end_idx = self.fpho_data_df['time'].searchsorted(
                            beh_data.loc[idx_of_beh[j + 1],'Time'])
                        if end_idx < len(self.fpho_data_df['time']) and start_idx > 0:
                            self.fpho_data_df.loc[end_idx, beh] = 'E'
                            self.fpho_data_df.loc[start_idx, beh] = 'S'
                            self.fpho_data_df.loc[start_idx+1 : end_idx-1, beh] = 'O'
                        j = j + 2
                    else:
                        print("\nStart and stops for state behavior:"
                             + beh + " are not paired correctly.\n")
                        j = j + 1
        if self.beh_filename == 'N/A':
            self.beh_filename = filename
        else:
            self.beh_filename = self.beh_filename + ", " + filename
        return

    def plot_behavior(self, behaviors, channels):
        """
        Creates a plot for one or more channels with behavior data
        overlaid as colored rectangles.

        Parameters
        ----------
        behaviors : list
            user selected behaviors
        channels : list
            user selected channel

        Returns
        ----------
        fig : list
            list of plotly.graph_objects.Scatter
            Scatter plot of photometry signal with
            behavior data overlaid as colored rectangles
        """
<<<<<<< HEAD
        colors = ['#02F2C2', '#0D85FD', '#C221FD', '#FF4CD2', '#FB0E59',
                  '#FD8059', '#FFF159', '#69FF70', '#A162FF', '#626562',
                  '#07FFDA', '#30A3FF', '#FF5AFF', '#FF94E3', '#FF2E99',
                  '#FFBB9D', '#FFFAA2', '#8BFF8A', '#CD83FF', '#777777',
                  '#019980', '#08529B', '#801CF5', '#BB3280', '#BD0B35',
                  '#C35035', '#D4C931', '#42A542', '#693DBB', '#393939']

        behavior_colors = {behavior: colors[i%30] for i, behavior in enumerate(behaviors)}
        try:
            time_key = 'time' + (channels[0][3:] if channels[0].startswith('data') else channels[0][9:])
            time = self.fpho_data_df[time_key]
        except KeyError:
            time = self.fpho_data_df['time']
        start_lines = []
        bout_rects = []
        beh_labels = []
        for i, beh in enumerate(behaviors):
                behavior_color = behavior_colors[beh]
=======

        fig = make_subplots(rows = len(channels), cols = 1,
                            subplot_titles = list(channels),
                            shared_xaxes = True,
                            x_title = "Time (s)",
                            y_title = "Fluorescence (au)")

        for i, channel in enumerate(channels):
            try:
                time = self.fpho_data_df['time_' + channel.split('_')[1]]
            except KeyError:
                time = self.fpho_data_df['time']
            fig.add_trace(
                go.Scatter(
                x = time,
                y = self.fpho_data_df[channel],
                mode = "lines",
                line = dict(color = "Green"),
                name = channel,
                showlegend = False), row = i + 1, col = 1
                )
            colors = ['#636EFA', '#EF553B', '#00CC96', '#AB63FA', '#FFA15A',
                      '#19D3F3', '#FF6692', '#B6E880', '#FF97FF', '#FECB52']
            j = 0
            behaviorname = ""
            for j, beh in enumerate(behaviors):
                behaviorname = behaviorname + " " + beh
>>>>>>> 5269e575
                temp_beh_string = ''.join(list(self.fpho_data_df[beh]))
                #Find starts and create lines to add to graphs
                S = re.compile(r'S')
                starts = S.finditer(temp_beh_string)
                for start in starts:
                    start_time = time.at[start.start()]
                    vertical_line = dict(
                        type="line",
                        xref="x",
                        yref="paper",
                        x0=start_time,
                        x1=start_time,
                        y0=0,
                        y1=1,
                        line=dict(width=2, color=behavior_color),
                        layer="below"
                    )
                    start_lines.append(vertical_line)
                #Find bouts and create rectangles to add to graphs
                pattern = re.compile(r'S[O]+E')
                bouts = pattern.finditer(temp_beh_string)
                for bout in bouts:
                    start_time = time.at[bout.start()]
                    end_time = time.at[bout.end()]
                    rectangle = dict(
                        type="rect",
                        xref="x",
                        yref="paper",
                        x0=start_time,
                        y0=0,
                        x1=end_time,
                        y1=1,
                        fillcolor=behavior_color,
                        opacity=0.5,
                        line=dict(width=0),
                        layer="below")
                    bout_rects.append(rectangle)
                #create an annotation for each behavior
                behavior_color = behavior_colors[beh]
                annotation = dict(
                    xref="paper",
                    yref="paper",
                    x=1,
                    y=1 - i/len(behaviors),
                    text=beh,
                    bgcolor=behavior_color,
                    showarrow = False
                )
                beh_labels.append(annotation)

        figs = []
        for i, channel in enumerate(channels):
            fig = go.Figure()
            fig.update_layout(shapes = bout_rects + start_lines, annotations = beh_labels, title = self.obj_name + ' ' + channel)
            fig.update_xaxes(title_text = 'Time (s)', showgrid = False)
            fig.update_yaxes(title_text = 'Fluorescence (au)')
            fig.add_trace(
                go.Scatter(
                    x=time,
                    y=self.fpho_data_df[channel],
                    mode="lines",
                    line=go.scatter.Line(color="Black"),
                    name=channel,
                    showlegend=False)
            )
            fig.show()
            figs.append(fig)
        return figs

    def plot_PETS(self, channel, beh, time_before, time_after,
                    baseline = 0, base_option = 'Each event', show_first = 0,
                    show_last = -1, show_every = 1,
                    save_csv = False, percent_bool = False):

        """
        Takes a dataframe and creates plot of the photometry data around
        the start of each occurance of a behavior as well as average and
        SEM of the data at all occurances. Stores results in dataframe.

        Parameters
        ----------
        channel : string
            user selected channels
        beh : string
            user selected behaviors
        time_before : int
            timestamps to include before event
        time_after : int
            timestamps to include after start of event
        baseline : list, optional
            baseline window start and end times [0, 1] respectively
        base_option : int, optional
            baseline parameter options - start of sample, before events, end of sample
        show_first : int, optional
            show traces from event number [int]
        show_last : int, optional
            show traces up to event number [int]
        show_every : int, optional
            show one in every [int] traces
        percent_bool: bool
            if true percent will be calculated as opposed to z-score
        save_csv: bool
            if true the dateframe used to create the graph will be saved in a csv file

        Returns
        ----------
        fig : plotly.graph_objects.Scatter
            PETS plot for select behaviors
        """
        try:
            full_time = self.fpho_data_df['time_' + channel.split('_')[1]]
            time_name = 'time_' + channel.split('_')[1]
        except KeyError:
            full_time = self.fpho_data_df['time']
            time_name = 'time'
        # Finds all times where behavior starts, turns into list
        beh_times = list(self.fpho_data_df[(
            self.fpho_data_df[beh]=='S')][time_name])
        if len(beh_times) < 2:
            print('There is 1 or less bouts of ' + beh + ' in ' + self.obj_name)
            return
        # Initialize figure
        fig = make_subplots(rows = 1, cols = 2,
                            subplot_titles = ('Full trace with events',
                                              'Average'
                                             ))
        # Adds trace
        fig.add_trace(
            # Scatter plot
            go.Scatter(
            # X = all times
            # Y = all values at that channel
            x = full_time,
            y = self.fpho_data_df[channel],
            mode = "lines",
            line = dict(color="Green"),
            name = channel,
            showlegend = False),
            row = 1, col =1
            )

        # Initialize array of time series sums
        PETS_dict = {}
        PETS_time_dict = {}
        # Initialize events counter to 0
        n_events = 0

        if base_option == 'Each event':
            base_mean = None
            base_std = None
            PETS_baseline = 'Each event'

        elif base_option == 'Start of Sample':
            # idx = np.where((start_event_time > baseline[0]) & (start_event_time < baseline[1]))
            # Find baseline start/end index
            # Start event time is the first occurrence of event,
            #this option will be for a baseline at the beginning of the trace
            base_start_idx = full_time.searchsorted(
                baseline[0])
            base_end_idx = full_time.searchsorted(
                baseline[1])
            # Calc mean and std for values within window
            base_mean = np.nanmean(self.fpho_data_df.loc[
                base_start_idx:base_end_idx, channel])
            base_std = np.nanstd(self.fpho_data_df.loc[
                base_start_idx:base_end_idx, channel])
            PETS_baseline = 'From ' + str(baseline[0]) + ' to ' + str(baseline[1])

        elif base_option == 'End of Sample':
            # Indexes for finding baseline at end of sample
            start = max(baseline)
            end = min(baseline)
            end_time = full_time.iloc[-1]
            base_start_idx = full_time.searchsorted(
                end_time - start)
            base_end_idx = full_time.searchsorted(
                end_time - end)
            # Calculates mean and standard deviation
            base_mean = np.nanmean(self.fpho_data_df.loc[
                base_start_idx:base_end_idx, channel])
            base_std = np.nanstd(self.fpho_data_df.loc[
                base_start_idx:base_end_idx, channel])
            PETS_baseline = 'From ' + str(end_time - start) + ' to ' + str(end_time - end)

        # Loops over all start times for this behavior
        #  time = actual time
        for time in beh_times:
            # Calculates indices for baseline window before each event
            if base_option == 'Before Events':
                start = max(baseline)
                end = min(baseline)
                PETS_baseline = 'From ' + str(start) + ' to ' + str(end) + ' before each event'
                base_start_idx = full_time.searchsorted(
                    time - start)
                base_end_idx = full_time.searchsorted(
                    time - end)
                base_mean = np.nanmean(self.fpho_data_df.loc[
                    base_start_idx:base_end_idx, channel])
                base_std = np.nanstd(self.fpho_data_df.loc[
                    base_start_idx:base_end_idx, channel])

            # time - time_Before = start_time for this event trace
            #time is the actual event start, time before is secs input before event start
            # Finds time in our data that is closest to time - time_before
            # start_idx = index of that time
            start_idx = full_time.searchsorted(
                time - time_before)
            # time + time_after = end_time for this event trace
            #time is the actual event start, time after is secs input after event start
            # end_idx = index of that time
            end_idx = full_time.searchsorted(
                time + time_after)

            # Edge case: If indexes are within bounds
            if (start_idx > 0 and
                end_idx < len(full_time) - 1):
                # Finds usable events
                n_events = n_events + 1
                # Tempy stores channel values for this event trace
                trace = self.fpho_data_df.loc[
                    start_idx : end_idx, channel].values.tolist()
                time_trace = full_time.iloc[start_idx:end_idx].subtract(
                    full_time.iloc[start_idx] + time_before).tolist()
                if percent_bool:
                    if base_option == 'Each event':
                        base_mean = np.nanmean(trace)
                        norm_type = 'Percent'
                    this_time_series=[((i / base_mean)-1)*100 for i in trace]
                else:
                    this_time_series = self.zscore(trace, base_mean, base_std)
                    norm_type = 'Z-score'

                # Aligns time series and adds each trace to a dict
                if n_events > 1:
                    PETS_dict['event' + str(n_events)] = this_time_series
                    PETS_time_dict['event' + str(n_events)] = time_trace
                #plot requested traces
                if show_first == 0:
                    show_first = 1
                if show_last == -1:
                    show_last = len(beh_times)
                events_to_show = np.arange(show_first, show_last+1, show_every)
                if n_events in events_to_show:
                    # Times for this event trace
                    time_clip = full_time[start_idx : end_idx]
                    # Trace color (First event blue, last event red)
                    trace_color = 'rgb(' + str(
                        int((n_events+1) * 255/(len(beh_times)))) + ', 0, 255)'
                    # Adds a vertical line for each event time
                    fig.add_vline(x = time, line_dash = "dot", row = 1, col = 1)
                    # Adds trace for each event
                    fig.add_trace(
                        # Scatter plot
                        go.Scatter(
                        # Times starting at user input start time, ending at user input end time
                        x = time_trace,
                        y = this_time_series,
                        mode = "lines",
                        line = dict(color = trace_color, width = 2),
                        name = 'Event:' + str(n_events),
                        text = 'Event:' + str(n_events),
                        showlegend=True),
                        row = 1, col = 2
                        )
        #drop values that aren't in all traces and add to a DataFrame
        PETS_data = pd.DataFrame()
        min_length, min_key = min((len(lists), key) for key, lists in PETS_dict.items())
        for key in PETS_dict:
            target_times = PETS_time_dict[min_key]
            closest_times = [min(PETS_time_dict[key], key=lambda x: abs(x - time)) for time in target_times]
            PETS_data[key] = [PETS_dict[key][PETS_time_dict[key].index(time)] for time in closest_times]

        average = PETS_data.mean(axis=1).to_list()
        sem = PETS_data.sem(axis=1).to_list()
        graph_time = target_times
        PETS_data.insert(0, 'time', graph_time)
        PETS_data.insert(1, 'Average', average)
        PETS_data.insert(2, 'SEM', sem)
        PETS_data.insert(3, 'SEM Upper Bound', PETS_data['Average'] + PETS_data['SEM'])
        PETS_data.insert(4, 'SEM Lower Bound', PETS_data['Average'] - PETS_data['SEM'])
        upper_bound = PETS_data['SEM Upper Bound'].to_list()
        lower_bound = PETS_data['SEM Lower Bound'].to_list()
        zero_idx = np.searchsorted(graph_time, 0)
        fig.add_vline(x = 0, line_dash = "dot", row = 1, col = 2)
        fig.add_trace(
            # Scatter plot
            go.Scatter(
            # Times for baseline window
            x = graph_time + graph_time[::-1],
            # Y = SEM
            y = upper_bound + lower_bound[::-1],
            fill= 'toself',
            fillcolor =  'rgba(255, 255, 255, 0.8)',
            line=dict(color='rgba(255,255,255,0)'),
            name = 'SEM',
            text = 'SEM',
            showlegend = True),
            row = 1, col = 2
            )
        # Adds trace
        fig.add_trace(
            # Scatter plot
            go.Scatter(
            # Times for baseline window
            x = graph_time,
            # Y = Average of all event traces
            y = average,
            mode = "lines",
            line = dict(color = "Black", width = 5),
            name = 'average',
            text = 'average',
            showlegend = True),
            row = 1, col = 2
            )
        #fig.update_yaxes(range = [.994, 1.004])

        fig.update_layout(
            title = 'PETS plot of ' + beh + ' for '
                    + self.obj_name + ' in channel ' + channel
            )
        fig.update_xaxes(title_text = 'Time (s)')
        fig.update_yaxes(title_text = 'Fluorescence (au)', col = 1, row = 1)
        fig.update_yaxes(title_text = norm_type, col = 2, row = 1)

        results = pd.DataFrame({'Object Name': [self.obj_name],
                               'Behavior': [beh], 'Channel' : [channel],
                               'Max value' : [max(average)],
                               'Time of max ' : [graph_time[np.argmax(average)]],
                               'Min value': [min(average)],
                               'Time of min' : [graph_time[np.argmin(average)]],
                               'AUC' : [integrate.simpson(average[zero_idx:],graph_time[zero_idx:])],
                               'range' : [max(average) - min(average)],
                               'Average value before event' : [np.mean(average[:zero_idx])],
                               'Average value after event' : [np.mean(average[zero_idx:])],
                               'Time before' : [time_before], 'Time after': [time_after],
                               'Number of events' : [n_events], 'Baseline' : [PETS_baseline],
                               'Normalization type' : [norm_type]})
        self.PETS_results = pd.concat([self.PETS_results, results])
        if save_csv:
            csv_name = self.obj_name + '_' + channel + '_' + beh + '_Baseline_' + PETS_baseline
            self.save_data_to_csv(PETS_data, csv_name)
        return fig

    # Zscore calc helper
    def zscore(self, data, mean = None, std = None):
        """
        Helper function to calculate z-scores

        Parameters
        ----------
        data : list
            time series data for one event
        mean : int/float, optional
            baseline mean value
        std : int/float, optional
            baseline standard deviation value

        Returns
        ----------
        zscored_data : list
            zscore values of time series for an event
        """
        # Default Params, no arguments passed
        if mean is None and std is None:
            mean = np.nanmean(data)
            std = np.nanstd(data)
        # Calculates zscore per event in list
        zscored_data = [(i - mean) / std for i in data]
        return zscored_data

    def peak_finding(self, channel, start_time, end_time, peak_widths, save_data):
        start_size = peak_widths[0]/self.frame_rate
        stop_size = peak_widths[1]/self.frame_rate
        try:
            time = self.fpho_data_df['time' + channel[3:]]
        except KeyError:
            try:
                time = self.fpho_data_df['time' + channel[9:]]
            except KeyError:
                time = self.fpho_data_df['time']
        start_idx = np.searchsorted(time, start_time)
        if end_time == -1:
            end_idx = len(time)-1
        else:
            end_idx = np.searchsorted(time, end_time)
        time = time[start_idx:end_idx].reset_index(drop = True)
        data = self.fpho_data_df.loc[start_idx:end_idx, channel].reset_index(drop = True)
        peaks = sci_sig.find_peaks_cwt(data, np.arange(start_size, stop_size))

        #clean up the peaks a bit
        min_distance_between_peaks = min(peaks[i+1] - peaks[i] for i in range(len(peaks) - 1))
        half_min = int(min_distance_between_peaks/2)
        adj_peaks = []
        for peak in peaks:
            real_peak = data.loc[peak-half_min:peak+half_min].idxmax()
            adj_peaks.append(real_peak)
        peak_times = [time[idx] for idx in adj_peaks]
        peak_heights = [data[idx] for idx in adj_peaks]
        peak_data = pd.DataFrame({'Time':peak_times, 'Peak Height': peak_heights})

        fig = go.Figure()
        #plots data
        fig.add_trace(
            go.Scattergl(
            x = time,
            y = data,
            mode = "lines",
            line = dict(color = 'green', width = 2),
            name = channel,
            showlegend = True)
        )
        #plots peaks
        fig.add_trace(
            go.Scattergl(
            x = peak_times,
            y = peak_heights,
            mode = "markers",
            marker = dict(color = 'black', size=5, symbol="cross"),
            name = "peaks",
            showlegend = True)
        )
        fig.show()
        results = pd.DataFrame({'Object Name': [self.obj_name],
                       'Channel' : [channel],
                       'Start time' : [time.iloc[0]],
                       'End time' : [time.iloc[-1]],
                       'Width range entered': [peak_widths],
                       'Number of peaks' : [len(peaks)],
                       'Average peak amplitude' : [np.mean(peak_heights)],
                       'Average trace amplitude' : [np.mean(data)],
                       'Frequency of peaks (peaks/s)' : [len(peaks)/(time.iloc[-1]-time.iloc[0])]})
        try:
            self.peak_results = pd.concat([self.peak_results, results])
        except AttributeError:
            self.peak_results = results
        if save_data:
            csv_name = self.obj_name + '_' + channel + 'from' + str(start_time) + 'to' + str(end_time)
            self.save_data_to_csv(peak_data, csv_name)
        return fig

    def pearsons_correlation(self, obj2, channel1, channel2, start_time, end_time):
        """
        Calculates the pearsons correlation coefficient for and plot the channels
        specified by the user. Store results in the self.correlation_results and
        obj2.correlation_results dataframes.

        Parameters
        ----------
        obj2 : fiber object
            second object for correlation analysis
        channel1 : string
            key of the signal selected for the first object
        channel2 : string
            key of the signal selected for the first object
        start_time : int
            starting timestamp of data
        end_time : int
            ending timestamp of data

        Returns
        ----------
        fig : plotly.graph_objects.Scatter
            Plots of both signal against time and the signals against eachother
        """
        try:
            time1 = self.fpho_data_df['time_' + channel1.split('_')[1]]
        except KeyError:
            time1 = self.fpho_data_df['time']
        try:
            time2 = obj2.fpho_data_df['time_' + channel2.split('_')[1]]
        except KeyError:
            time2 = obj2.fpho_data_df['time']
        #find start
        if np.round(self.frame_rate) != np.round(self.frame_rate):
            print('These traces have different frame rates\n')

        start_idx1 = np.searchsorted(time1, start_time)
        start_idx2 = np.searchsorted(time2, start_time)

        #find end
        if end_time == -1:
            end_idx1 = len(time1)-1
            end_idx2 = len(time2)-1
        else:
            end_idx1 = np.searchsorted(time1, end_time)-1
            end_idx2 = np.searchsorted(time2, end_time) -1

        if start_time - time1[start_idx1] < -1/self.frame_rate:
            print('Trace 1 starts at ' + str(np.round(time1[start_idx1])) +
                  's after your start time ' + str(start_time) + '\n')
        if end_time - time1[end_idx1] > 1/self.frame_rate:
            print('Trace 1 ends at ' + str(np.round(time1[end_idx1])) +
                  's before your end time ' + str(end_time) + 's\n')

        if start_time - time2[start_idx2] < -1/obj2.frame_rate:
            print('Trace 2 starts at ' + str(np.round(time2[start_idx2])) +
                  's after your start time ' + str(start_time) + 's\n')
        if end_time - time2[end_idx2] > 1/obj2.frame_rate:
            print('Trace 2 ends at ' + str(np.round(time2[end_idx2])) +
                  's before your end time ' + str(end_time) + 's\n')

        sig1 = self.fpho_data_df.loc[start_idx1:end_idx1, channel1]
        sig2 = obj2.fpho_data_df.loc[start_idx2:end_idx2, channel2]
        crop_time1 = time1[start_idx1:end_idx1]
        crop_time2 = time2[start_idx2:end_idx2]

        fig = make_subplots(rows = 1, cols = 2)
        #creates a scatter plot
        fig.add_trace(
            go.Scattergl(
            x = sig1,
            y = sig2,
            mode = "markers",
            name ='correlation',
            showlegend = False),
            row = 1, col = 2
            )
        #plots sig1
        fig.add_trace(
            go.Scattergl(
            x = crop_time1,
            y = sig1,
            mode = "lines",
            name = 'sig1',
            showlegend = False),
            row = 1, col = 1
            )
        #plots sig2
        fig.add_trace(
            go.Scattergl(
            x = crop_time2,
            y = sig2,
            mode = "lines",
            name = "sig2",
            showlegend = False),
            row = 1, col = 1
            )

        #calculates the pearsons R
        [r, p] = ss.pearsonr(sig1, sig2)
        res = ss.linregress(sig1, sig2)
                #plots sig2
        fig.add_trace(
            go.Scattergl(
            x = sig1,
            y = res.intercept + res.slope*sig1,
            mode = "lines",
            line = dict(color = "darkgray", width = 5),
            name = "best fit",
            showlegend = False),
            row = 1, col = 2
            )
        results = pd.DataFrame({'Object Name': [self.obj_name], 'Channel' : [channel1],
                                'Obj2': [obj2.obj_name], 'Obj2 Channel': [channel2],
                                'start_time' : [start_time], 'end_time' : [end_time],
                                'R Score' : [str(r)], 'p score': [str(p)]})
        self.correlation_results = pd.concat([self.correlation_results, results])
        fig.update_layout(
            title = 'Correlation between ' + self.obj_name + ' and '
                  + obj2.obj_name + ' is, ' + str(r) + ' p = ' + str(p)
            )
        fig.update_xaxes(title_text = self.obj_name + " " + channel1, col = 2, row = 1)
        fig.update_yaxes(title_text = obj2.obj_name + " " + channel2, col = 2, row = 1)
        fig.update_xaxes(title_text = 'Time (s)', col = 1, row = 1)
        fig.update_yaxes(title_text = 'Fluorescence (au)', col = 1, row = 1)
        return fig

    def behavior_specific_pearsons(self, obj2, channel1, channel2, beh):
        """
        Calculates the pearsons correlation coefficient for and plots the
        channels specified by the user during times that a specific behavior
        is occuring. Store results in the self.beh_corr_results and
        obj2.beh_corr_results dataframes.

        Parameters
        ----------
        obj2 : fiber object
            second object for correlation analysis
        channel1 : string
            key of the signal selected for the first object
        channel2 : string
            key of the signal selected for the first object
        beh : str
            key of the behavior

        Returns
        ----------
        fig : plotly.graph_objects.Scatter
            Plots of both signal against time and the signals against eachother
        """

        behavior_slice1 = self.fpho_data_df[self.fpho_data_df[beh] != ' ']
        behavior_slice2 = obj2.fpho_data_df[self.fpho_data_df[beh] != ' ']
        try:
            time = behavior_slice1['time_' + channel1.split('_')[1]]
        except KeyError:
            time = behavior_slice1['time']
        sig1 = behavior_slice1[channel1]
        sig2 = behavior_slice2[channel2]
        fig = make_subplots(rows = 1, cols = 2)
        fig.add_trace(
            go.Scattergl(
            x = sig1,
            y = sig2,
            mode = "markers",
            name = beh,
            showlegend = False),
            row = 1, col = 2
            )
        fig.add_trace(
            go.Scatter(
            x = time,
            y = sig1,
            mode = "lines",
            line = dict(color = 'rgb(255,100,150)'),
            name = channel1,
            showlegend = False),
            row = 1, col = 1
            )
        fig.add_trace(
            go.Scatter(
            x = time,
            y = sig2,
            mode = "lines",
            line = dict(color = 'rgba(100,0,200, .6)'),
            showlegend = False),
            row = 1, col = 1
            )

        [r, p] = ss.pearsonr(sig1, sig2)

        fig.update_layout(
                title = 'Correlation between ' + self.obj_name + ' and '
                  + obj2.obj_name + ' during ' + beh + ' is, ' + str(r) + ' p = ' + str(p)
                )
        fig.update_xaxes(title_text = self.obj_name + " " + channel1, col = 2, row = 1)
        fig.update_yaxes(title_text = obj2.obj_name + " " + channel2, col = 2, row = 1)
        fig.update_xaxes(title_text = 'Time (s)', col = 1, row = 1)
        fig.update_yaxes(title_text = 'Fluorescence (au)', col = 1, row = 1)

        results = pd.DataFrame({'Object 1 Name': [self.obj_name],
                   'Object 1 Channel': [channel1],
                   'Object 2 Name': [obj2.obj_name],
                   'Object 2 Channel': [channel2],
                   'Behavior' : [beh],
                   'Number of Events': [self.fpho_data_df[beh].value_counts()['S']],
                   'R Score' : [r], 'p score': [p]})
        self.beh_corr_results = pd.concat([self.beh_corr_results, results])

        return fig

##### End Class Functions #####

def alt_to_boris(beh_file, time_unit, beh_false, time_between_bouts):
    """
    Converts alternative format behavior data to a BORIS file format.

    Parameters
    ----------
    beh_file : Dataframe
        Pandas dataframe created from the .csv behavior file
    time_unit : str
        One of three options that specifies the time unit used
        in the .csv behavior file
    beh_false : str
        value in the .csv file that signifies when a behavior
        is not occuring
    time_between_bouts : float
        The minumum time between behavioral epochs
        that qualifies as two different bouts

    Returns
    ----------
    boris_df : Dataframe
        A dataframe of behavior data in the boris format
    """
    boris_df = pd.DataFrame(columns = ['Time', 'Behavior', 'Status'])
    conversion_dict = {'milliseconds':1/1000,'seconds':1,'minutes':60}
    conversion_to_sec = conversion_dict[time_unit]
    behaviors = list(beh_file.columns)
    behaviors.remove('Time')
    for beh in behaviors:
        trimmed = beh_file[beh_file[beh] != beh_false]
        trimmed.reset_index(inplace=True, drop=True)
        starts = [(trimmed.iloc[0]['Time'] - beh_file.iloc[0]['Time']) * conversion_to_sec]
        stops = []
        diffs = np.diff(trimmed['Time'])

        for i, v in enumerate(diffs):
            if v > (time_between_bouts / conversion_to_sec):
                stops.append((trimmed.iloc[i]['Time']
                              - beh_file.iloc[0]['Time']) * conversion_to_sec)
                if i < len(diffs):
                    starts.append((trimmed.iloc[i+1]['Time']
                                   - beh_file.iloc[0]['Time']) * conversion_to_sec)
        stops.append((trimmed.iloc[-1]['Time']
                      - beh_file.iloc[0]['Time']) * conversion_to_sec)

        starts_df = pd.DataFrame(data = {'Time': starts, 'Behavior': [beh]*len(starts), 'Status' : ['START']*len(starts)})
        stops_df = pd.DataFrame(data = {'Time': stops, 'Behavior': [beh]*len(stops), 'Status' : ['STOP']*len(stops)})
        beh_df =  pd.concat([starts_df, stops_df])
        beh_df = beh_df.sort_values(by = 'Time', kind = 'stable')
        boris_df = pd.concat([boris_df, beh_df])
    boris_df = boris_df.sort_values(by = 'Time', kind = 'stable')
    boris_df.reset_index(inplace=True, drop=True)
    return boris_df<|MERGE_RESOLUTION|>--- conflicted
+++ resolved
@@ -986,7 +986,6 @@
             Scatter plot of photometry signal with
             behavior data overlaid as colored rectangles
         """
-<<<<<<< HEAD
         colors = ['#02F2C2', '#0D85FD', '#C221FD', '#FF4CD2', '#FB0E59',
                   '#FD8059', '#FFF159', '#69FF70', '#A162FF', '#626562',
                   '#07FFDA', '#30A3FF', '#FF5AFF', '#FF94E3', '#FF2E99',
@@ -1005,35 +1004,6 @@
         beh_labels = []
         for i, beh in enumerate(behaviors):
                 behavior_color = behavior_colors[beh]
-=======
-
-        fig = make_subplots(rows = len(channels), cols = 1,
-                            subplot_titles = list(channels),
-                            shared_xaxes = True,
-                            x_title = "Time (s)",
-                            y_title = "Fluorescence (au)")
-
-        for i, channel in enumerate(channels):
-            try:
-                time = self.fpho_data_df['time_' + channel.split('_')[1]]
-            except KeyError:
-                time = self.fpho_data_df['time']
-            fig.add_trace(
-                go.Scatter(
-                x = time,
-                y = self.fpho_data_df[channel],
-                mode = "lines",
-                line = dict(color = "Green"),
-                name = channel,
-                showlegend = False), row = i + 1, col = 1
-                )
-            colors = ['#636EFA', '#EF553B', '#00CC96', '#AB63FA', '#FFA15A',
-                      '#19D3F3', '#FF6692', '#B6E880', '#FF97FF', '#FECB52']
-            j = 0
-            behaviorname = ""
-            for j, beh in enumerate(behaviors):
-                behaviorname = behaviorname + " " + beh
->>>>>>> 5269e575
                 temp_beh_string = ''.join(list(self.fpho_data_df[beh]))
                 #Find starts and create lines to add to graphs
                 S = re.compile(r'S')

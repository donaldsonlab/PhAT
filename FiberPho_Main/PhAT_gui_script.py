import io
import param
import panel as pn
import pandas as pd
import csv
import numpy as np
import os
import sys
import ipywidgets as ipw
import time
import plotly.express as px
import plotly.graph_objects as go
from scipy.optimize import curve_fit
from plotly.subplots import make_subplots
from pathlib import Path
import pickle
import logging
import traceback
import copy
import FiberClass as fc


'''
Execute the following command in your terminal to start the GUI:
    bash gui_script.sh
'''

#current obj version
current_version = 3
pn.extension('terminal', notifications = True, sizing_mode = 'stretch_width')
pn.extension('plotly')
pn.extension(loading_spinner='arcs', loading_color='#00aa41')
#Dictionary of fiber objects
fiber_objs = {}
#Dataframe of object's info
fiber_data = pd.DataFrame(columns = ['Fiber #', 
                                     'Animal #', 
                                     'Exp. Date',
                                     'Exp. Start Time', 
                                     'Filename',
                                     'Behavior File'])

# Dynamically create dataframe in order to delete
# from memory later.
# This (hopefully) avoids keeping the prev. csv
# uploaded in memory and does not get reuploaded
df = pd.DataFrame()
# ----------------------------------------------------- # 
#Start of Gui functions
# Read fpho data
def run_read_csv(event):
    """
    Reads in selected file from fpho_input widget
    and stores it in a global df.
    
    Parameters
    ----------
    event : int
        NOT USED. Number of times button has been clicked. 
    
    Returns
    ----------
    None
    """
    value = fpho_input.value
    global df
    try:
        string_io = io.StringIO(value.decode("utf8"))
        df = pd.read_csv(string_io) #Read into dataframe
        if not df.empty:
            upload_button.disabled = False # Enables create obj button
            pn.state.notifications.success('Your file has been loaded',
                                           duration = 4000)
            print('Your photometry file has been successfully loaded')
    except AttributeError:
        upload_button.disabled = False # Enables create obj button
        print("Make sure you choose a file")
        return
    except PermissionError:
        upload_button.disabled = False # Enables create obj button
        print("You do not have permission to access this file")
        return

# Create fpho object
def run_init_fiberobj(event):
    """
    Transforms user input from the GUI and calls fiber_object constructor.
    Creates a new object and adds that object's information to several
    places inside the GUI.
    
    Parameters
    ----------
    event : int
        NOT USED. Number of times button has been clicked. 
    
    Returns
    ----------
    None
    """
    filename = fpho_input.filename
    obj_name = input_1.value
    global df
    illegal_chars = "#<>%&{}\/!$ ?*+`|!:'@="
    for char in illegal_chars:
        obj_name = obj_name.replace(char, "_")
    if npm_format.value:
        fiber_num = input_2.value
    else:
        fiber_num = None
    animal_num = input_3.value_input
    exp_date = input_4.value_input
    exp_time = input_5.value_input
    start_time = input_6.value #looking for better name
    stop_time = input_7.value #looking for better name
    
     #Add input params to list for initialization
    input_params = []
    input_params.extend([obj_name, fiber_num, animal_num,
                         exp_date, exp_time, start_time, stop_time, filename])
    if (input_params[0] in fiber_objs):
        pn.state.notifications.error(
            'Error: Please check logger for more info', duration = 4000)
        print('There is already an object with this name')
        return
    try: df 
    except NameError:
        pn.state.notifications.error(
        'Error: Please check logger for more info', duration = 4000)
        print('Please load or reload your file with the "Read CSV" button')  
        return   
    try:
        #Add to dict if object name does not already exist
        new_obj = fc.FiberObj(df, input_params[0], input_params[1],
                              input_params[2], input_params[3],
                              input_params[4], input_params[5], 
                              input_params[6], input_params[7])    
        # Extra precaution to delete dataframe from memory
        # once it has been uploaded for future obj uploads
        del df
    except KeyError:
        logger.error(traceback.format_exc())
        pn.state.notifications.error(
            'Error: Please check logger for more information', duration = 4000)
        print('It looks like theres something wrong with the format of your file')
        return
    except IndexError:
        logger.error(traceback.format_exc())
        pn.state.notifications.error(
            'Error: Please check logger for more information', duration = 4000)
        print('Are you sure there are ', input_params[1], ' fibers in this file')
        return
    except Exception as e:
        logger.error(traceback.format_exc())
        pn.state.notifications.error(
            'Error: Please check logger for more information', duration = 4000)
        return
    #adds new obj to the dict
    fiber_objs[input_params[0]] = new_obj
    pn.state.notifications.success('Created ' + input_params[0] +
                                   ' object!', duration = 4000)
    #Adds to relevant info to dataframe
    fiber_data.loc[input_params[0]] = ([input_params[1],
                                        input_params[2],
                                        input_params[3],
                                        input_params[4],
                                        input_params[7],
                                        'NaN'])
    info_table.value = fiber_data
    existing_objs = fiber_objs

    #Updates selectors with new objects
    update_obj_selectas(existing_objs)
    last_filename = fpho_input.filename
    last_file = fpho_input.value
    return

# Upload pickled object files
def run_upload_fiberobj(event):
    """
    Unpickles saved objects and adds those objects' information to several
    places inside the GUI.

    Parameters
    ----------
    event : int
        NOT USED. Number of times button has been clicked. 

    Returns
    ----------
    None
    """
    filenames = upload_pkl_selecta.filename
    for filename in filenames:
        try:
            temp_obj = pd.read_pickle(filename)
        except FileNotFoundError:                    
            pn.state.notifications.error(
                'Error: Please check logger for more info',
                duration = 4000)
            print(filename + ' could not be uploaded.' + 
                  ' You can only upload pickles located in the FiberPho_Main folder.')
            continue
        except EOFError:                    
            pn.state.notifications.error(
                'Error: Please check logger for more info', duration = 4000)
            print("Error uploading " + filename + ". Ensure this is a valid .pkl file")
            continue
        fiber_objs[temp_obj.obj_name] = temp_obj
        if not hasattr(temp_obj, 'version') or temp_obj.version != current_version:
            pn.state.notifications.error(
            'Warning: Please check logger for more info', duration = 4000)
            print(temp_obj.obj_name + " is out of date. " + 
                  "It may cause problems in certain functions")
        try:
            fiber_data.loc[temp_obj.obj_name] = ([temp_obj.fiber_num,
                                          temp_obj.animal_num,
                                          temp_obj.exp_date,
                                          temp_obj.exp_time,
                                          temp_obj.filename,
                                          temp_obj.beh_filename])
            info_table.value = fiber_data
        except Exception as e:
            pn.state.notifications.error(
                'Error: Please check logger for more info', duration = 4000)
            logger.error(traceback.format_exc())
            print("There was an issue adding " + temp_obj.obj_name +
                  "'s information to the table.")
        pn.state.notifications.success('Uploaded ' + temp_obj.obj_name
                                   + ' object!', duration = 4000)
    existing_objs = fiber_objs
    # Updates all cards with new objects
    update_obj_selectas(existing_objs)
    return

# Combine two objects into one
def run_combine_objs(event):
    """
    Creates a new objects by combining data from two existing objects.
    
    Parameters
    ----------
    event : int
        NOT USED. Number of times button has been clicked. 
    
    Returns
    ----------
    None
    """
    obj1 = fiber_objs[combine_obj_selecta1.value]
    obj2 = fiber_objs[combine_obj_selecta2.value]
    obj_name = combine_obj_name.value 
    combine_type = combine_type_selecta.value
    time_adj = combine_time.value
    new_obj = copy.deepcopy(obj1)
    
    if obj_name in fiber_objs:
        pn.state.notifications.error(
            'Error: Please check logger for more info', duration = 4000)
        print('There is already an object with this name')
        return
    
    try:
        #Add to dict if object name does not already exist
        new_obj.combine_objs(obj2, obj_name,
                             combine_type, time_adj)
                                 
    except KeyError:
        print('key error')
        return
    fiber_objs[new_obj.obj_name] = new_obj
    pn.state.notifications.success('Created ' + new_obj.obj_name +
                                   ' object!', duration = 4000)
    #Adds to relevant info to dataframe
    fiber_data.loc[new_obj.obj_name] = ([new_obj.fiber_num, 
                                        new_obj.animal_num,
                                        new_obj.exp_date, 
                                        new_obj.exp_time,
                                        new_obj.filename,
                                        new_obj.beh_filename])
    info_table.value = fiber_data
    existing_objs = fiber_objs
    #Updates selectors with new objects
    update_obj_selectas(existing_objs)
    return
    
# # Deletes selected object 
def run_delete_fiberobj(event):
    """
    Deletes selected fiber objects.
    
    Parameters
    ----------
    event : int
        NOT USED. Number of times button has been clicked. 
    
    Returns
    ----------
    None
    """
    for obj in delete_obj_selecta.value:
        try:
            del fiber_objs[obj]
        except Exception as e:
            logger.error(traceback.format_exc())
            pn.state.notifications.error(
                'Error: Please check logger for more info', duration = 4000)
            print("Error: Cannot delete " + obj + ", please try again.")
            continue
        fiber_data.drop([obj], axis = 0, inplace = True)
    info_table.value = fiber_data
    existing_objs = fiber_objs
    # Updates all cards with new objects
    update_obj_selectas(existing_objs)
    return

# Saves selected object to pickle file
def run_save_fiberobj(event):
    """
    Pickles and saves selected fiber objects.
    
    Parameters
    ----------
    event : int
        NOT USED. Number of times button has been clicked. 
    
    Returns
    ----------
    None
    """
    for obj in save_obj_selecta.value:
        try:
            temp = fiber_objs[obj]
            if os.path.exists(temp.obj_name + ".pickle"):
                pn.state.notifications.error(
                    'Error: Please check logger for more info', duration = 4000)
                logger.error(traceback.format_exc())
                print("Error: This filename already exists, please try again.")
                return
            else:
                with open(obj + '.pickle', 'wb') as handle:
                    pickle.dump(temp, handle)
                pn.state.notifications.success('# ' + temp.obj_name
                                               + ' pickled successfully',
                                               duration = 4000)
                print(temp.obj_name + " saved at: " + os.path.abspath(""))
        except Exception as e:
            pn.state.notifications.error(
                'Error: Please check logger for more info', duration = 4000)
            logger.error(traceback.format_exc())
            print("Error: Cannot save object, please try again.")
            continue
    return
        
# Creates raw plot pane
def run_plot_traces(event):
    """
    Displays plots of photometry data from selected objects.
    
    Parameters
    ----------
    event : int
        NOT USED. Number of times button has been clicked. 
    
    Returns
    ----------
    None
    """
    # .value param to extract variables properly
    selected_objs = obj_selecta.value
    #For len of selected objs, create and plot raw signal graph
    for objs in selected_objs:
        temp = fiber_objs[objs]
        #Creates pane for plotting
        plot_pane = pn.pane.Plotly(height = 300)
        #Sets figure to plot variable
        try:
            plot_pane.object = temp.plot_traces() 
            plot_raw_card.append(plot_pane) #Add figure to template
            if save_pdf_rawplot.value:
                pdf_name = temp.obj_name + "_raw_data.pdf"
                save_plot(pdf_name, plot_pane.object)
        except Exception as e:
            logger.error(traceback.format_exc())
            pn.state.notifications.error(
                'Error: Please check logger for more info', duration = 4000)
            continue
    return
             
# Creates normalize signal pane
def run_normalize_a_signal(event):
    """
    Normalizes photometry data from selected objects and
    displays plots of the normalization process.
    
    Parameters
    ----------
    event : int
        NOT USED. Number of times button has been clicked. 
    
    Returns
    ----------
    None
    """
    # .value param to extract variables properly
    selected_objs = norm_selecta.value
    #For len of selected objs, create and plot raw signal graph
    for objs in selected_objs:
        temp = fiber_objs[objs]
        #Creates pane for plotting
        plot_pane = pn.pane.Plotly(height = 900) 
        #Sets figure to plot variable
        try:
            plot_pane.object = temp.normalize_a_signal(pick_signal.value, pick_reference.value,
                                          biexp_thres.value, linfit_type.value)
            norm_sig_card.append(plot_pane) #Add figure to template
            if save_pdf_norm.value:
                pdf_name = objs + '_' + pick_signal.value + "_normalized.pdf"
                save_plot(pdf_name, plot_pane.object)
        except Exception as e:
            logger.error(traceback.format_exc())
            pn.state.notifications.error(
                'Error: Please check logger for more info', duration = 4000)
            continue  
    return
        
#Read behavior data
def run_import_behavior_data(event):
    """
    Adds behavior data from a file to the selected fiber object.
    
    Parameters
    ----------
    event : int
        NOT USED. Number of times button has been clicked. 
    
    Returns
    ----------
    None
    """
    selected_obj = behav_selecta.value
    obj = fiber_objs[selected_obj]
    try:
        behav = behav_input.value
        filename = behav_input.filename
        file = behav.decode("utf8")
        header_idx = file.find('Behavior')
        header_line = file[:header_idx].count('\n')            
        beh_data = pd.read_csv(io.StringIO(file), header=header_line)  # starts at data
        obj.import_behavior_data(beh_data, filename)
        fiber_data.loc[obj.obj_name, 'Behavior File'] = obj.beh_filename
        info_table.value = fiber_data
        pn.state.notifications.success('Uploaded Behavior data for '
                                       + obj.obj_name, duration = 4000)
    except FileNotFoundError:
            print("Could not find file: " + BORIS_filename)
            pn.state.notifications.error(
            'Error: Please check logger for more info', duration = 4000)
    except PermissionError:
            print("Could not access file: " + BORIS_filename)
            pn.state.notifications.error(
            'Error: Please check logger for more info', duration = 4000)
    except Exception as e:
        logger.error(traceback.format_exc())
        pn.state.notifications.error(
            'Error: Please check logger for more info', duration = 4000)
        return
    return
                
#Plot behavior on a full trace
def run_plot_behavior(event): 
    """
    Displays plots of photometry data with behavior
    data overlaid as colored rectangles.
    
    Parameters
    ----------
    event : int
        NOT USED. Number of times button has been clicked. 
    
    Returns
    ----------
    None
    """
    selected_objs = plot_beh_selecta.value
    #For len of selected objs, create and plot behavior data
    for objs in selected_objs:
        temp = fiber_objs[objs]
        # if temp.beh_file is None: # Bug: Plot behavior still runs even without behavior file
        #Creates pane for plotting
        plot_pane = pn.pane.Plotly(height = 500) 
        #Sets figure to plot variable
        try:
            plot_pane.object = temp.plot_behavior(behavior_selecta.value,
                                              channel_selecta.value) 
            plot_beh_card.append(plot_pane) #Add figure to template
            if save_pdf_beh.value:
                pdf_name = objs + "_behavior_plot.pdf"
                save_plot(pdf_name, plot_pane.object)
        except Exception as e:
            logger.error(traceback.format_exc())
            pn.state.notifications.error(
                'Error: Please check logger for more info', duration = 4000)
            continue
    return
  
#Plot Peri-event time series of an event
def run_plot_PETS(event): 
    """
    Displays peri-event time series plots for each
    selected object, channel and behavior combination. 
    
    Parameters
    ----------
    event : int
        NOT USED. Number of times button has been clicked. 
    
    Returns
    ----------
    None
    """
    selected_objs = PETS_selecta.value
    baseline_vals = np.array([baseline_start.value, baseline_end.value])
    # How user would like to apply the baseline window input
    baseline_option = baseline_selecta.value
        #For len of selected objs, create and plot zscores
    for beh in PETS_beh_selecta.value:
        for objs in selected_objs:
            temp = fiber_objs[objs]
            for channel in zchannel_selecta.value:
                #Creates pane for plotting
                plot_pane = pn.pane.Plotly(height = 500) 
                #Sets figure to plot variable
                try:
                    plot_pane.object = temp.plot_PETS(channel, beh, 
                                                        time_before.value, 
                                                        time_after.value, 
                                                        baseline_vals, 
                                                        baseline_option,
                                                        first_trace.value,
                                                        last_trace.value,
                                                        show_every.value,
                                                        save_csv.value,
                                                        percent_bool.value) 
                    PETS_card.append(plot_pane) #Add figure to template
                    if save_pdf_PETS.value:
                        pdf_name = objs + "_" + beh + "_" + channel + "_PSTH.pdf"
                        save_plot(pdf_name, plot_pane.object)
                except Exception as e:
                    logger.error(traceback.format_exc())
                    pn.state.notifications.error(
                        'Error: Please check logger for more info', duration = 4000)
                    continue

    return
                
# Runs the pearsons correlation coefficient
def run_pearsons_correlation(event):
    """
    Displays a plot showing the pearson's correlation between
    the selected channels during a specified time period.
    
    Parameters
    ----------
    event : int
        NOT USED. Number of times button has been clicked. 
    
    Returns
    ----------
    None
    """
    try:
        name1 = pearsons_selecta1.value
        name2 = pearsons_selecta2.value
        obj1 = fiber_objs[name1]
        obj2 = fiber_objs[name2]
        channel1 = channel1_selecta.value
        channel2 = channel2_selecta.value
        start = pears_start_time.value
        end = pears_end_time.value
        #Creates pane for plot
        plot_pane = pn.pane.Plotly(height = 300) 
        plot_pane.object = obj1.pearsons_correlation(obj2,
                                                     channel1, channel2,
                                                     start, end)
        pearsons_card.append(plot_pane) #Add figure to template
        if save_pdf_time_corr.value:
            pdf_name = (name1 + '_' + channel1 + '_and_' + 
                        name2 + '_' + channel2 + "_correlation.pdf")
            save_plot(pdf_name, plot_pane.object)
    except ValueError:
        return
    except Exception as e:
        logger.error(traceback.format_exc())
        pn.state.notifications.error(
            'Error: Please check logger for more info', duration = 4000)
        return
    return

def run_beh_specific_pearsons(event):
    """
    Displays a plot showing the pearson's correlation between the selected 
    channels during time periods where a specific behavior is occuring.
    
    Parameters
    ----------
    event : int
        NOT USED. Number of times button has been clicked. 
    
    Returns
    ----------
    None
    """
    for behavior in beh_corr_behavior_selecta.value:
        name1 = beh_corr_selecta1.value
        name2 = beh_corr_selecta2.value
        obj1 = fiber_objs[name1]
        obj2 = fiber_objs[name2]
        channel1 = beh_corr_channel_selecta1.value
        channel2 = beh_corr_channel_selecta2.value
        #Creates pane for plot
        plot_pane = pn.pane.Plotly(height = 300)
        try:
            plot_pane.object = obj1.behavior_specific_pearsons(obj2,
                                                               channel1,
                                                               channel2,
                                                               behavior)
            beh_corr_card.append(plot_pane) #Add figure to template 
            if save_pdf_beh_corr.value:
                pdf_name = (name1 + '_' + channel1 + '_and_' + 
                            name2 + '_' + channel2 + '_' + 
                            behavior + "_correlation.pdf")
                save_plot(pdf_name, plot_pane.object)
        except Exception as e:
            logger.error(traceback.format_exc())
            pn.state.notifications.error(
                'Error: Please check logger for more info', duration = 4000)
            continue 
    return

def run_download_results(event):
    """
    Creates a .csv file with results from all selected objects
    for each selected analysis type.
    
    Parameters
    ----------
    event : int
        NOT USED. Number of times button has been clicked. 
    
    Returns
    ----------
    None
    """
    filename = output_name.value
    illegal_chars = "#<>%&{}\/!$ ?*+`|!:'@="
    for char in illegal_chars:
        filename = filename.replace(char, "_")
    for types in result_type_selecta.value:
        results = pd.DataFrame()
        try:
            if types == 'PETS Results':
                results = pd.concat([fiber_objs[name].PETS_results
                                    for name in results_selecta.value],
                                    ignore_index=True)
                results.to_csv(filename + '_PETS_results.csv', mode = 'x')
                pn.state.notifications.success(
                    'PETS Results Saved', duration = 4000)
                print("PETS results saved at: " + os.path.abspath(""))
            if types == 'Correlation Results':
                results = pd.concat([fiber_objs[name].correlation_results
                                    for name in results_selecta.value],
                                    ignore_index=True)
                results.to_csv(filename + '_correlation_results.csv', mode = 'x')
                pn.state.notifications.success(
                    'Correlation Results Saved', duration = 4000)
                print("Correlation results saved at: " + os.path.abspath(""))
            if types == 'Behavior Specific Correlation Reuslts':
                results = pd.concat([fiber_objs[name].beh_corr_results
                                    for name in results_selecta.value],
                                    ignore_index=True)
                results.to_csv(filename + '_behavior_correlation_results.csv', mode = 'x')
                pn.state.notifications.success(
                    'Behavior Correlation Results Saved', duration = 4000)
                print("Behavior correlation results saved at: " + os.path.abspath(""))
        except FileExistsError:
            pn.state.notifications.error(
                'Error: Please check logger for more info', duration = 4000)
            print('A file with this name already exists. Please change the output filename')
        except Exception as e:
            logger.error(traceback.format_exc())
            pn.state.notifications.error(
                'Error: Please check logger for more info', duration = 4000)
            continue
    return
            
# Convert alternative behavior data to boris 
def run_convert_alt_beh(event):
    """
    Converts a alternative format behavior .csv file to the boris format.
    
    Parameters
    ----------
    event : int
        NOT USED. Number of times button has been clicked. 
    
    Returns
    ----------
    None
    """
    file = alt_beh_input.value
    name = alt_beh_input.filename
    selected_obj = behav_selecta.value
    obj = fiber_objs[selected_obj]
    if file:
        try:
            string_io = io.StringIO(file.decode("utf8"))
            #Read into dataframe
            alt_beh_file = pd.read_csv(string_io) 
        except FileNotFoundError:
            print("Could not find file: " + alt_beh_input.filename)
            return
        except PermissionError:
            print("Could not access file: " + alt_beh_input.filename)
            return
    if not alt_beh_file.empty:
        try:
            beh_data = fc.alt_to_boris(alt_beh_file, time_unit.value, beh_false.value,
                                       time_between_bouts.value)
            # print(beh_data)
            obj.import_behavior_data(beh_data, name)
            fiber_data.loc[obj.obj_name, 'Behavior File'] = obj.beh_filename
            info_table.value = fiber_data
            pn.state.notifications.success('Uploaded Behavior data for '
                                       + obj.obj_name, duration = 4000)
        except Exception as e:
            logger.error(traceback.format_exc())
            pn.state.notifications.error(
                'Error: Please check logger for more info', duration = 4000)
    else:
        print('Error reading file')
    return
#End of GUI Functions
# ----------------------------------------------------- # 

#Saves plot as pdf.
def save_plot(graph_name, fig):
    """
    Takes in a filename and a fig and saves that fig if a file
    with the same name does not already exist
    
    Parameters
    ----------
    graph_name : str
        Filename 
    fig : plot_pane.object
        A plotly figure object typically a graph
        
    Returns
    ----------
    None
    """
    if os.path.exists(os.path.abspath(graph_name)):
        pn.state.notifications.error(
        'Error: Please check logger for more info', duration = 4000)
        print('Your file was not saved because a file named ' + 
              graph_name + " already exists in this directory. " + 
              "Please rename or relocate the file and try again")
    else:
        fig.write_image(graph_name)
        print(graph_name + "saved at: " + os.path.abspath(""))
    return

#Updates available signal options based on selected object
def update_selecta_options(event):
    """
    Updates the selecta options widgets based on the
    selected objects for the respective card.
    
    Parameters
    ----------
    event : int
        NOT USED. Number of times button has been clicked. 
    
    Returns
    ----------
    None
    """
    # Normalize Card
    selected_norm = norm_selecta.value
    if selected_norm:
        available_channels = fiber_objs[selected_norm[0]].channels
        for objs in selected_norm:
            temp = fiber_objs[objs]
            available_channels = temp.channels & available_channels
        pick_signal.options = list(available_channels)
        pick_signal.value = list(available_channels)[0]
        pick_reference.options = list(available_channels)+[None]
        pick_reference.value = list(available_channels)[0]

    
    # Plot Behav card
    selected_behav = plot_beh_selecta.value
    if selected_behav:
        available_channels = fiber_objs[selected_behav[0]].channels
        available_behaviors = fiber_objs[selected_behav[0]].behaviors
        for objs in selected_behav:
            temp = fiber_objs[objs]
            available_channels = temp.channels & available_channels
            available_behaviors = temp.behaviors & available_behaviors
        channel_selecta.options = list(available_channels)
        behavior_selecta.options = list(available_behaviors)

    # Peri-event time series card
    selected_PETS = PETS_selecta.value
    if selected_PETS:
        available_behaviors = fiber_objs[selected_PETS[0]].behaviors
        available_channels = fiber_objs[selected_PETS[0]].channels
        for objs in selected_PETS:
            temp = fiber_objs[objs]
            available_behaviors = temp.behaviors & available_behaviors
            available_channels = temp.channels & available_channels
        PETS_beh_selecta.options = list(available_behaviors)
        zchannel_selecta.options = list(available_channels)
        
    #Pearsons card
    name1 = pearsons_selecta1.value
    name2 = pearsons_selecta2.value
    obj1 = fiber_objs[name1]
    obj2 = fiber_objs[name2]
    available_channels1 = obj1.channels
    available_channels2 = obj2.channels
    channel1_selecta.options = list(available_channels1)
    channel2_selecta.options = list(available_channels2)
    channel1_selecta.value = list(available_channels1)[0]
    channel2_selecta.value = list(available_channels2)[0]
    
    #Correlation for a behavior
    name1 = beh_corr_selecta1.value
    name2 = beh_corr_selecta2.value
    obj1 = fiber_objs[name1]
    obj2 = fiber_objs[name2]
    available_channels1 = obj1.channels
    available_channels2 = obj2.channels
    available_behaviors = obj1.behaviors & obj2.behaviors
    beh_corr_channel_selecta1.options = list(available_channels1)
    beh_corr_channel_selecta2.options = list(available_channels2)
    beh_corr_behavior_selecta.options = list(available_behaviors)
    beh_corr_channel_selecta1.value = list(available_channels1)[0]
    beh_corr_channel_selecta2.value = list(available_channels2)[0]
    return

# Clear plots by card function
def clear_plots(event):
    """
    Removes the oldest(top) plot from the respective card. 
    
    Parameters
    ----------
    event : int
        NOT USED. Number of times button has been clicked. 
    
    Returns
    ----------
    None
    """
    if clear_raw.clicks:
        for i in range(len(plot_raw_card.objects)):
            if isinstance(plot_raw_card.objects[i], pn.pane.plotly.Plotly):
                plot_raw_card.remove(plot_raw_card.objects[i])
                return
    
    if clear_norm.clicks:
        for i in range(len(norm_sig_card.objects)):
            if isinstance(norm_sig_card.objects[i], pn.pane.plotly.Plotly):
                norm_sig_card.remove(norm_sig_card.objects[i])
                return
    
    if clear_beh.clicks:
        for i in range(len(plot_beh_card.objects)):
            if isinstance(plot_beh_card.objects[i], pn.pane.plotly.Plotly):
                plot_beh_card.remove(plot_beh_card.objects[i])
                return
    
    if clear_PETS.clicks:
        for i in range(len(PETS_card.objects)):
            if isinstance(PETS_card.objects[i], pn.pane.plotly.Plotly):
                PETS_card.remove(PETS_card.objects[i])
                return
    
    if clear_pears.clicks:
        for i in range(len(pearsons_card.objects)):
            if isinstance(pearsons_card.objects[i], pn.pane.plotly.Plotly):
                pearsons_card.remove(pearsons_card.objects[i])
                return
    
    if clear_beh_corr.clicks:
        for i in range(len(beh_corr_card.objects)):
            if isinstance(beh_corr_card.objects[i], pn.pane.plotly.Plotly):
                beh_corr_card.remove(beh_corr_card.objects[i])
                return
    return
         
def update_obj_selectas(existing_objs):
    """
    Updates the object names(obj_name) listed in all obj_selecta widgets.
    
    Parameters
    ----------
    event : int
        NOT USED. Number of times button has been clicked. 
    
    Returns
    ----------
    None
    """
    #Updates selectors with new objects
    obj_selecta.options = [*existing_objs]
    norm_selecta.options = [*existing_objs]
    behav_selecta.options = [*existing_objs]
    plot_beh_selecta.options = [*existing_objs]
    PETS_selecta.options = [*existing_objs]
    pearsons_selecta1.options = [*existing_objs]
    pearsons_selecta2.options = [*existing_objs]
    beh_corr_selecta1.options = [*existing_objs]
    beh_corr_selecta2.options = [*existing_objs]
    save_obj_selecta.options = [*existing_objs]
    combine_obj_selecta1.options = [*existing_objs]
    combine_obj_selecta2.options = [*existing_objs]
    delete_obj_selecta.options = [*existing_objs]
    results_selecta.options = [*existing_objs]
    return
# ----------------------------------------------------- #
# Error logger
terminal = pn.widgets.Terminal(
    options = {"cursorBlink": False},
    height = 200)
sys.stdout = terminal
# Logger settings
logger = logging.getLogger("terminal")
logger.setLevel(logging.DEBUG)

stream_handler = logging.StreamHandler(terminal) # NOTE THIS
stream_handler.terminator = "  \n"
formatter = logging.Formatter("%(asctime)s [%(levelname)s]: %(message)s")

stream_handler.setFormatter(formatter)
stream_handler.setLevel(logging.DEBUG)
logger.addHandler(stream_handler)

#Buttons
clear_logs = pn.widgets.Button(name = 'Clear Logs', button_type = 'danger',
                               height = 30, width = 40,
                               sizing_mode = 'fixed', align = 'end')

clear_logs.on_click(terminal.clear)

logger_info = pn.pane.Markdown(""" ##Logger
                            """, height = 40, width = 60)

log_card = pn.Card(pn.Row(logger_info, clear_logs), terminal, title = 'Logs',
                   background = 'WhiteSmoke', 
                   collapsed = False, collapsible = False)

# ----------------------------------------------------- #
#Init fiberobj Widget
#Input variables
fpho_input = pn.widgets.FileInput(name = 'Upload FiberPho Data',
                                  accept = '.csv') #File input parameter
npm_format = pn.widgets.Checkbox(name='Npm format', value = True, align = 'center')
input_1 = pn.widgets.TextInput(name = 'Object Name', width = 90, value = 'Obj1')
input_2 = pn.widgets.IntInput(name = 'Fiber Number', start = 1, end = 16, 
                              width = 80, placeholder = 'Int')
input_3 = pn.widgets.TextInput(name = 'Animal Number',  
                              width = 80, placeholder = 'String')
input_4 = pn.widgets.TextInput(name = 'Exp Date', width = 90, placeholder = 'Date')
input_5 = pn.widgets.TextInput(name = 'Exp Time', width = 90, placeholder = 'Time')
input_6 = pn.widgets.IntInput(name = 'Exclude time from beginning of recording(sec)',
                               width = 90, placeholder = 'Seconds', value = 0)
input_7 = pn.widgets.IntInput(name = 'Stop time from the beginning(sec)',
                               width = 90, placeholder = 'Seconds',
                              value = -1) #looking for better name
fiber_num_row = pn.Row(npm_format, input_2)

input_col = pn.Column(input_3, input_4, input_5)
#Buttons
upload_button = pn.widgets.Button(name = 'Create Object',
                                  button_type = 'primary',
                                  align = 'end', disabled = True)

read_csv_btn = pn.widgets.Button(name = 'Read CSV',
                                 button_type = 'primary',
                                  
                                 align = 'start', loading = False)

read_csv_btn.on_click(run_read_csv) # Button action

upload_button.on_click(run_init_fiberobj) #Button action

init_obj_box = pn.WidgetBox('# Create new fiber object', fpho_input,
                            read_csv_btn, input_1, fiber_num_row,
                            '**Experiment info**', input_col,
                            '**Crop your data**', input_6,
                            input_7, upload_button)

# ----------------------------------------------------- # 
# ----------------------------------------------------- # 
#Load fiberobj Widget

#Input variables
#File input parameter
upload_pkl_selecta = pn.widgets.FileInput(name = 'Upload Saved Fiber Objects',
                                          accept = '.pickle', multiple=True)

#Buttons
upload_pkl_btn = pn.widgets.Button(name = 'Upload Object(s)',
                                   button_type = 'primary',
                                    
                                   align = 'end')
upload_pkl_btn.on_click(run_upload_fiberobj) #Button action

#Box
load_obj_box = pn.WidgetBox('# Reload saved Fiber Objects',
                            upload_pkl_selecta, upload_pkl_btn)

# ----------------------------------------------------- #
# ----------------------------------------------------- # 
#Combine fiberobjs Widget

#Input variables
#File input parameter
combine_obj_name = pn.widgets.TextInput(name = 'New Object Name', value = '',
                                       width = 80)
combine_obj_selecta1 = pn.widgets.Select(name = 'First Object', value = [],
                                         options = [])
combine_obj_selecta2 = pn.widgets.Select(name = 'Second Object', value = [],
                                         options = [])
combine_type_selecta = pn.widgets.Select(name = 'Stitch type',
                                         value = 'Obj2 starts immediately after Obj1',
                                         options = ['Use Obj2 current start time',
                                                  'Use x seconds for Obj2s start time',
                                                  'Obj2 starts immediately after Obj1',
                                                  'Obj2 starts x seconds after Obj1 ends'])

combine_time = pn.widgets.FloatInput(name = 'x seconds', value = 0,
                                       width = 80)


#Buttons
combine_obj_btn = pn.widgets.Button(name = 'Combine Objects',
                                   button_type = 'primary',
                                    
                                   align = 'end')
combine_obj_btn.on_click(run_combine_objs) #Button action

#Box
combine_obj_box = pn.WidgetBox('# Combine two existing fiber objs',
                               combine_obj_name, combine_obj_selecta1,
                               combine_obj_selecta2, combine_type_selecta,
                               combine_time, combine_obj_btn)

# ----------------------------------------------------- #
# ----------------------------------------------------- # 
#Delete fiberobj Widget

#Input variables
delete_obj_selecta = pn.widgets.MultiSelect(name = 'Fiber Objects',
                                          value = [], options = [])

#Buttons
delete_obj_btn = pn.widgets.Button(name = 'Delete Object(s)',
                                   button_type = 'danger', 
                                   
                                   align = 'end')
delete_obj_btn.on_click(run_delete_fiberobj) #Button action

#Box
delete_obj_box = pn.WidgetBox('# Delete unwanted Fiber Objects', 
                              delete_obj_selecta, delete_obj_btn)

# ----------------------------------------------------- #

# ----------------------------------------------------- # 
#Save fiberobj Widget

#Input variables
save_obj_selecta = pn.widgets.MultiSelect(name = 'Fiber Objects',
                                          value = [], options = [])

#Buttons
save_obj_btn = pn.widgets.Button(name = 'Save Object', 
                                 button_type = 'primary', 
                                 
                                 align = 'end')
save_obj_btn.on_click(run_save_fiberobj) #Button action

#Box
save_obj_box = pn.WidgetBox('# Save Fiber Objects for later',
                            save_obj_selecta, save_obj_btn)

# ----------------------------------------------------- #

# ----------------------------------------------------- # 
#Plot raw signal Widget

#Input vairables
obj_selecta = pn.widgets.MultiSelect(name = 'Fiber Objects', value = [], 
                                     options = [])

#Buttons
plot_raw_btn = pn.widgets.Button(name = 'Plot Raw Signal',
                                 button_type = 'primary', 
                                 align = 'start')
plot_raw_btn.on_click(run_plot_traces)
clear_raw = pn.widgets.Button(name = 'Clear Plots \u274c',
                              button_type = 'danger', width = 30,
                              sizing_mode = 'fixed', align = 'start')
clear_raw.on_click(clear_plots)
raw_info = pn.pane.Markdown("""
                                - Plots the raw signal outputs of fiber objects.
                            """)
save_pdf_rawplot = pn.widgets.Checkbox(name='Save plot as pdf', value = False)


#Box
plot_options = pn.Column(obj_selecta, plot_raw_btn)
plot_raw_widget = pn.WidgetBox(raw_info, plot_options)
plot_ops = pn.Row(save_pdf_rawplot, clear_raw,
                   margin = (0, 100, 0, 0))
plot_raw_card = pn.Card(plot_raw_widget, plot_ops, title = 'Plot Raw Signal',
                        background = 'WhiteSmoke',  collapsed = True)

# ----------------------------------------------------- # 
#Normalize signal to reference Widget
#Input vairables

norm_selecta = pn.widgets.MultiSelect(name = 'Fiber Objects', value = [],
                                      options = [])
pick_signal = pn.widgets.Select(name = 'Signal', value = [], options = [])
pick_reference = pn.widgets.Select(name = 'Reference', value = [], options = [])
biexp_thres = pn.widgets.FloatInput(name = 'Biexpoential goodness of fit threshold(R^2)', value = 0.05,
                                       width = 80)
linfit_type = pn.widgets.Select(name = 'Fit type for motion correction', options = ['Least squares', 'Quartile fit', 'tmac'])

#Buttons
norm_sig_btn = pn.widgets.Button(name = 'Normalize Signal',
                                 button_type = 'primary',
                                 align = 'start')
norm_sig_btn.on_click(run_normalize_a_signal)
update_norm_options_btn = pn.widgets.Button(name = 'Update Options',
                                            button_type = 'primary',
                                            align = 'start')
update_norm_options_btn.on_click(update_selecta_options)
clear_norm = pn.widgets.Button(name = 'Clear Plots \u274c',
                               button_type = 'danger', width = 30,
                               sizing_mode = 'fixed', align = 'start')
clear_norm.on_click(clear_plots)
norm_info = pn.pane.Markdown(""" - Normalizes the signal and reference trace to 
                                a biexponential, linearly fits the normalized
                                reference to the normalized signal. <br>
                                Stores all fitted traces in the dataframe 
                                and plots them for examination.""")
save_pdf_norm = pn.widgets.Checkbox(name='Save plot as pdf', value = False)

#Box
thres_row = pn.Row(biexp_thres, linfit_type)
norm_options = pn.Column(norm_selecta, update_norm_options_btn, pick_signal,
                         pick_reference, thres_row, norm_sig_btn)
norm_sig_widget = pn.WidgetBox('# Normalize Signal', norm_info, norm_options)
plot_ops = pn.Row(save_pdf_norm , clear_norm,
                   margin = (0, 100, 0, 0))
norm_sig_card = pn.Card(norm_sig_widget, plot_ops,
                        title = 'Normalize to a reference',
                        background = 'WhiteSmoke',
                         collapsed = True)


# ----------------------------------------------------- # 
#Add Behavior Widget

#Input variables
behav_input = pn.widgets.FileInput(name = 'Upload Behavior Data',
                                   accept = '.csv') #File input parameter
behav_selecta = pn.widgets.Select(name = 'Fiber Objects', value = [],
                                  options = [])
alt_beh_input = pn.widgets.FileInput(name = 'Upload Behavior Data',
                                  accept = '.csv')

#Buttons
<<<<<<< HEAD
upload_beh_btn = pn.widgets.Button(name = 'Import Behavior Data', button_type = 'primary')
=======
upload_beh_btn = pn.widgets.Button(name = 'Import Behavior Data', button_type = 'primary',
                                   align = 'start')
>>>>>>> 5269e575
upload_beh_btn.on_click(run_import_behavior_data) #Button action
upload_alt_beh_btn = pn.widgets.Button(name = 'Upload', button_type = 'primary')
upload_alt_beh_btn.on_click(run_convert_alt_beh)
upload_beh_info = pn.pane.Markdown(""" - Imports user uploaded behavior data and reads 
                                    dataframe to update and include subject, behavior,
                                    and status columns to the dataframe.""")
convert_info = pn.pane.Markdown(""" - Imports user uploaded behavior data and reads 
                                    dataframe to update and include subject, behavior,
                                    and status columns to the dataframe.""" )
time_unit = pn.widgets.Select(name = 'Time unit', value = 'milliseconds',
                              options = ['milliseconds', 'seconds', 'minutes'],
                              width = 100, sizing_mode = 'fixed')

beh_false = pn.widgets.TextInput(name = 'value where behavior is not occuring',
<<<<<<< HEAD
                                 value = '0')

time_between_bouts = pn.widgets.FloatInput(name = 'minimum time between bouts (s)',
                                          value = 0.5)
=======
                                 value = '0', width = 200, sizing_mode = 'fixed')

time_between_bouts = pn.widgets.FloatInput(name = 'minimum time between bouts (s)',
                                          value = 0.5, width = 70, sizing_mode = 'fixed')
>>>>>>> 5269e575

#Box
behav_options = pn.Column(behav_input, upload_beh_btn)
alt_beh_row = pn.Row(time_unit, beh_false, time_between_bouts)
alt_beh_options = pn.Column(alt_beh_input,
                         alt_beh_row, upload_alt_beh_btn)
beh_tabs = pn.Tabs(('BORIS format', behav_options),
                   ('Alternative format', alt_beh_options))

<<<<<<< HEAD
upload_beh_widget = pn.WidgetBox(behav_selecta, beh_tabs)
=======
upload_beh_widget = pn.WidgetBox(behav_selecta, beh_tabs, height = 230)
>>>>>>> 5269e575
upload_beh_card = pn.Card(upload_beh_widget, title = 'Import Behavior',
                          background = 'WhiteSmoke', collapsed = False)

# ----------------------------------------------------- # 

# ----------------------------------------------------- # 
#Add Behavior plot Widget

#Input variables
plot_beh_selecta = pn.widgets.MultiSelect(name = 'Fiber Objects', value = [], 
                                          options = [])
channel_selecta = pn.widgets.MultiSelect(name = 'Signal', value = [],
                                         options = [])
behavior_selecta = pn.widgets.MultiSelect(name = 'Behavior', value = [],
                                          options = [])

#Buttons
plot_beh_btn = pn.widgets.Button(name = 'Plot Behavior',
                                 button_type = 'primary',
<<<<<<< HEAD
                                 align = 'start')
=======
                                 width = 200, align = 'start')
>>>>>>> 5269e575
plot_beh_btn.on_click(run_plot_behavior) #Button action

update_plot_options_btn = pn.widgets.Button(name = 'Update Options',
                                            button_type = 'primary',
                                            align = 'start')
update_plot_options_btn.on_click(update_selecta_options) #Button action
clear_beh = pn.widgets.Button(name = 'Clear Plots \u274c',
                              button_type = 'danger',
                              width = 30, sizing_mode = 'fixed',
                              align = 'start')
clear_beh.on_click(clear_plots)

beh_info = pn.pane.Markdown(""" - Creates and displays the different channels 
                            from behavior data.""")

save_pdf_beh = pn.widgets.Checkbox(name='Save plot as pdf', value = False)

#Box
plot_beh_options = pn.Column(plot_beh_selecta, update_plot_options_btn, channel_selecta,
                             behavior_selecta, plot_beh_btn)
plot_beh_widget = pn.WidgetBox('# Plot Behavior', beh_info, plot_beh_options)
plot_ops = pn.Row(save_pdf_beh , clear_beh,
                   margin = (0, 100, 0, 0))
plot_beh_card = pn.Card(plot_beh_widget, plot_ops, 
                        title = 'Plot Behavior', background = 'WhiteSmoke',
                         collapsed = True)

# ----------------------------------------------------- # 
# ----------------------------------------------------- # 
#Plot Peri-event time series graph

#Input variables
save_csv = pn.widgets.Checkbox(name='Save CSV')

percent_bool = pn.widgets.Checkbox(name='Use % of baseline instead of Zscore')

PETS_selecta = pn.widgets.MultiSelect(name = 'Fiber Objects', value = [],
                                        options = [])
PETS_beh_selecta = pn.widgets.MultiSelect(name = 'Behavior', value = [],
                                       options = [])
zchannel_selecta = pn.widgets.MultiSelect(name = 'Signal', value = [], options = [])
time_before = pn.widgets.IntInput(name = 'Time before event(s)', width = 50,
                                  placeholder = 'Seconds', value = 2)
time_after = pn.widgets.IntInput(name = 'Time after initiation(s)', width = 50,
                                 placeholder = 'Seconds', value = 5)
baseline_start = pn.widgets.LiteralInput(name = 'Baseline Start Time',
                                         width = 50, placeholder = 'Seconds',
                                         value = 0)
baseline_end = pn.widgets.LiteralInput(name = 'Baseline End Time',
                                       width = 50, placeholder = 'Seconds',
                                       value = 0)
first_trace = pn.widgets.IntInput(name = 'Show traces from event number __', 
                                  width = 50, placeholder = "start",
                                  value = 0)
last_trace = pn.widgets.IntInput(name = 'to event number __', 
                                 width = 50, placeholder = "end", value = -1)
show_every = pn.widgets.IntInput(name = 'Show one in every __ traces', 
                                 width = 50, placeholder = "1", value = 1)
PETS_note = pn.pane.Markdown(""" ***Note :***<br>
                                - Baseline Window Parameters should be kept 
                                0 unless you are changing <br> 
                                the baseline computation method. <br>
                                - The parameters are in seconds. <br>
                                - Please check where you would like your
                                baseline window""")
PETS_info = pn.pane.Markdown(""" - Creates a peri-event time series plot for a 
                            selected behavior with the average and SEM of all
                            occurances of that behavior.""")

save_pdf_PETS = pn.widgets.Checkbox(name='Save plot as pdf', value = False)

#Buttons
PETS_btn = pn.widgets.Button(name = 'Create PETS plot', button_type = 'primary',
                               align = 'start')
PETS_btn.on_click(run_plot_PETS) #Button action
options_btn = pn.widgets.Button(name = 'Update Options', button_type = 'primary',
                                align = 'start')
options_btn.on_click(update_selecta_options) #Button action

baseline_selecta = pn.widgets.RadioBoxGroup(name = 'Baseline Options',
                                            value = 'Each event', 
                                            options = ['Each event',
                                                       'Start of Sample',
                                                       'Before Events',
                                                       'End of Sample'],
                                            inline = True)
clear_PETS = pn.widgets.Button(name = 'Clear Plots \u274c',
                                 button_type = 'danger', width = 30,
                                 sizing_mode = 'fixed', align = 'start')
clear_PETS.on_click(clear_plots)

#Box
PETS_options = pn.Column(PETS_selecta, options_btn, zchannel_selecta,
                           PETS_beh_selecta, time_before, time_after)
baseline_options = pn.Column(PETS_note, baseline_selecta, 
                             baseline_start, baseline_end)
trace_options = pn.Column(first_trace, last_trace, show_every)
check_boxes = pn.Row(save_csv, percent_bool)
tabs = pn.Tabs(('PETS', PETS_options),
               ('Baseline Options', baseline_options),
               ('Reduce Displayed Traces', trace_options))
PETS_widget = pn.WidgetBox('# Peri-event time series plot',
                           PETS_info, tabs, PETS_btn, check_boxes)
plot_ops = pn.Row(save_pdf_PETS , clear_PETS,
                   margin = (0, 100, 0, 0))
PETS_card = pn.Card(PETS_widget, plot_ops,
                    title = 'Peri-event time series plot',
                    background = 'WhiteSmoke', 
                    collapsed = True)

# ----------------------------------------------------- # 
# ----------------------------------------------------- # 
#Pearsons Correlation widget

#Input variables
pearsons_selecta1 = pn.widgets.Select(name = 'Object 1', value = [],
                                      options = [])
pearsons_selecta2 = pn.widgets.Select(name = 'Object 2', value = [],
                                      options = [])
channel1_selecta = pn.widgets.Select(name = 'Signal', value = [],
                                     options = [])
channel2_selecta = pn.widgets.Select(name = 'Signal', value = [],
                                     options = [])
pears_start_time = pn.widgets.IntInput(name = 'Start Time', width = 50,
                                       placeholder = 'Seconds', value = 0)
pears_end_time = pn.widgets.IntInput(name = 'End Time', width = 50,
                                     placeholder = 'Seconds', value = -1)
save_pdf_time_corr = pn.widgets.Checkbox(name='Save plot as pdf', value = False)

#Buttons
pearsons_btn = pn.widgets.Button(name = 'Calculate Pearson\'s Correlation',
                                 button_type = 'primary',
                                 align = 'start')
pearsons_btn.on_click(run_pearsons_correlation) #Button action
pearson_options_btn = pn.widgets.Button(name = 'Update Options',
                                        button_type = 'primary',
                                        align = 'start')
pearson_options_btn.on_click(update_selecta_options) #Button action
clear_pears = pn.widgets.Button(name = 'Clear Plots \u274c', 
                                button_type = 'danger', 
                                width = 30, sizing_mode = 'fixed',
                                align = 'start')
clear_pears.on_click(clear_plots)

pears_info = pn.pane.Markdown(""" - Takes in user chosen objects and 
                              channels then returns the Pearson's 
                              correlation coefficient and plots the signals.""")
#Box
pearson_row1  = pn.Row(pearsons_selecta1, pearsons_selecta2)
pearson_row2  = pn.Row(channel1_selecta, channel2_selecta)
pearson_row3  = pn.Row(pears_start_time, pears_end_time)
pearson_widget = pn.WidgetBox('# Pearons Correlation Plot', pears_info,
                              pearson_row1, pearson_options_btn, pearson_row2,
                              pearson_row3, pearsons_btn)
plot_ops = pn.Row(save_pdf_time_corr, clear_pears,
                   margin = (0, 100, 0, 0))
pearsons_card = pn.Card(pearson_widget, plot_ops,
                        title = 'Pearsons Correlation Coefficient',
                        background = 'WhiteSmoke', 
                        collapsed = True)


# ----------------------------------------------------- # 
# ----------------------------------------------------- # 
#Behavior specific pearsons widget

#Input variables
beh_corr_selecta1 = pn.widgets.Select(name = 'Object 1', value = [],
                                      options = [])
beh_corr_selecta2 = pn.widgets.Select(name = 'Object 2', value = [],
                                      options = [])
beh_corr_channel_selecta1 = pn.widgets.Select(name = 'Signal', value = [],
                                                  options = [])
beh_corr_channel_selecta2 = pn.widgets.Select(name = 'Signal', value = [],
                                                  options = [])
beh_corr_behavior_selecta = pn.widgets.MultiSelect(name = 'Behavior',
                                                   value = [], options = [])

#Buttons
beh_corr_btn = pn.widgets.Button(name = 'Calculate Pearson\'s Correlation',
                                 button_type = 'primary',
                                 align = 'start')
beh_corr_btn.on_click(run_beh_specific_pearsons) #Button action
beh_corr_options_btn = pn.widgets.Button(name = 'Update Options',
                                         button_type = 'primary',
                                         align = 'start')
beh_corr_options_btn.on_click(update_selecta_options) #Button action
clear_beh_corr = pn.widgets.Button(name = 'Clear Plots \u274c',
                                   button_type = 'danger', width = 30,
                                   sizing_mode = 'fixed', align = 'start')
clear_beh_corr.on_click(clear_plots)

beh_corr_info = pn.pane.Markdown(""" - Takes in user chosen objects, channels and 
                                 behaviors to calculate the behavior specific
                                 Pearson’s correlation and plot the signals.""")
save_pdf_beh_corr = pn.widgets.Checkbox(name = 'Save plot as pdf', value = False)


#Box
obj_row  = pn.Row(beh_corr_selecta1, beh_corr_selecta2)
channel_row  = pn.Row(beh_corr_channel_selecta1, beh_corr_channel_selecta2)
beh_corr_options = pn.Column(obj_row, beh_corr_options_btn, channel_row,
                             beh_corr_behavior_selecta, beh_corr_btn)
beh_corr_widget = pn.WidgetBox('# Behavior Specific Correlation Plot',
                               beh_corr_info, beh_corr_options)
plot_ops = pn.Row(save_pdf_beh_corr, clear_beh_corr,
                   margin = (0, 100, 0, 0))
beh_corr_card = pn.Card(beh_corr_widget, plot_ops,
                        title = 'Behavior Specific Pearsons Correlation', 
                        background = 'WhiteSmoke',  collapsed = True)

# ----------------------------------------------------- # 
# ----------------------------------------------------- # 
#Download Results widget

#Input variables
output_name = pn.widgets.TextInput(name = 'Output filename', width = 90,
                                   placeholder = 'String')
results_selecta = pn.widgets.MultiSelect(name = 'Fiber Objects', value = [],
                                         options = [])
result_type_selecta= pn.widgets.MultiSelect(name = 'Result Types', value = [],
                                            options = ['PETS Results',
                                                       'Correlation Results',
                                                       'Behavior Specific Correlation Reuslts'])

#Buttons
download_results_btn = pn.widgets.Button(name = 'Download',
                                 button_type = 'primary',
                                 align = 'start')

download_results_btn.on_click(run_download_results) #Button action

#Box
download_results_widget = pn.WidgetBox('# Download Results', output_name,
                                       results_selecta, result_type_selecta,
                                       download_results_btn)
download_results_card = pn.Card(download_results_widget,
                                title = 'Download Results', 
                                background = 'WhiteSmoke', 
                                collapsed = True)

# ----------------------------------------------------- # 
# ----------------------------------------------------- # 
#Object info widget

#Table
<<<<<<< HEAD
info_table = pn.widgets.Tabulator(fiber_data, height = 220, page_size = 10, disabled = True)
=======
info_table = pn.widgets.Tabulator(fiber_data, height = 230, page_size = 10, disabled = True)
>>>>>>> 5269e575

obj_info_card = pn.Card(info_table, title = "Display Object Attributes", 
                        background = 'WhiteSmoke', collapsed = False)

# ----------------------------------------------------- # 
# Template settings
# Accent Colors
ACCENT_COLOR_HEAD = "#D9F3F3"
ACCENT_COLOR_BG = "#128CB6"

# Material Template
material = pn.template.MaterialTemplate(
    site = 'Donaldson Lab: Fiber Photometry', 
    title = 'FiberPho GUI',
    header_color = ACCENT_COLOR_HEAD,
    header_background = ACCENT_COLOR_BG)


# Append widgets to Material Template
material.sidebar.append(pn.pane.Markdown(
    "** Upload your photometry data *(.csv)* ** and set your fiber object's **attributes** here"))
material.sidebar.append(init_obj_box)
material.sidebar.append(load_obj_box)
material.sidebar.append(combine_obj_box)
material.sidebar.append(save_obj_box)
material.sidebar.append(delete_obj_box)

material.main.append(pn.Row(upload_beh_card, obj_info_card))
material.main.append(plot_raw_card)
material.main.append(norm_sig_card)
material.main.append(plot_beh_card)
material.main.append(PETS_card)
material.main.append(pearsons_card)
material.main.append(beh_corr_card)
material.main.append(download_results_card)
material.main.append(log_card)

material.servable()<|MERGE_RESOLUTION|>--- conflicted
+++ resolved
@@ -1186,12 +1186,8 @@
                                   accept = '.csv')
 
 #Buttons
-<<<<<<< HEAD
-upload_beh_btn = pn.widgets.Button(name = 'Import Behavior Data', button_type = 'primary')
-=======
 upload_beh_btn = pn.widgets.Button(name = 'Import Behavior Data', button_type = 'primary',
                                    align = 'start')
->>>>>>> 5269e575
 upload_beh_btn.on_click(run_import_behavior_data) #Button action
 upload_alt_beh_btn = pn.widgets.Button(name = 'Upload', button_type = 'primary')
 upload_alt_beh_btn.on_click(run_convert_alt_beh)
@@ -1206,17 +1202,10 @@
                               width = 100, sizing_mode = 'fixed')
 
 beh_false = pn.widgets.TextInput(name = 'value where behavior is not occuring',
-<<<<<<< HEAD
-                                 value = '0')
-
-time_between_bouts = pn.widgets.FloatInput(name = 'minimum time between bouts (s)',
-                                          value = 0.5)
-=======
                                  value = '0', width = 200, sizing_mode = 'fixed')
 
 time_between_bouts = pn.widgets.FloatInput(name = 'minimum time between bouts (s)',
                                           value = 0.5, width = 70, sizing_mode = 'fixed')
->>>>>>> 5269e575
 
 #Box
 behav_options = pn.Column(behav_input, upload_beh_btn)
@@ -1226,11 +1215,7 @@
 beh_tabs = pn.Tabs(('BORIS format', behav_options),
                    ('Alternative format', alt_beh_options))
 
-<<<<<<< HEAD
-upload_beh_widget = pn.WidgetBox(behav_selecta, beh_tabs)
-=======
 upload_beh_widget = pn.WidgetBox(behav_selecta, beh_tabs, height = 230)
->>>>>>> 5269e575
 upload_beh_card = pn.Card(upload_beh_widget, title = 'Import Behavior',
                           background = 'WhiteSmoke', collapsed = False)
 
@@ -1250,11 +1235,7 @@
 #Buttons
 plot_beh_btn = pn.widgets.Button(name = 'Plot Behavior',
                                  button_type = 'primary',
-<<<<<<< HEAD
-                                 align = 'start')
-=======
                                  width = 200, align = 'start')
->>>>>>> 5269e575
 plot_beh_btn.on_click(run_plot_behavior) #Button action
 
 update_plot_options_btn = pn.widgets.Button(name = 'Update Options',
@@ -1501,11 +1482,8 @@
 #Object info widget
 
 #Table
-<<<<<<< HEAD
-info_table = pn.widgets.Tabulator(fiber_data, height = 220, page_size = 10, disabled = True)
-=======
+
 info_table = pn.widgets.Tabulator(fiber_data, height = 230, page_size = 10, disabled = True)
->>>>>>> 5269e575
 
 obj_info_card = pn.Card(info_table, title = "Display Object Attributes", 
                         background = 'WhiteSmoke', collapsed = False)
